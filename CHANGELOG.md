--- conflicted
+++ resolved
@@ -1,15 +1,14 @@
 # Changelog
 
 ## unreleased
+
+* [FEATURE] PromQL: Add experimental `info` function. #14495
 
 ## 3.0.0-beta.1 / 2024-10-09
 
 * [CHANGE] regexp `.` now matches all characters (performance improvement). #14505
 * [CHANGE] `holt_winters` is now called `double_exponential_smoothing` and moves behind the [experimental-promql-functions feature flag](https://prometheus.io/docs/prometheus/latest/feature_flags/#experimental-promql-functions). #14930
 * [CHANGE] API: The OTLP receiver endpoint can now be enabled using `--web.enable-otlp-receiver` instead of `--enable-feature=otlp-write-receiver`. #14894
-<<<<<<< HEAD
-* [FEATURE] PromQL: Add experimental `info` function. #14495
-=======
 * [CHANGE] Prometheus will not add or remove port numbers from the target address. `no-default-scrape-port` feature flag removed. #14160
 * [CHANGE] Logging: the format of log lines has changed a little, along with the adoption of Go's Structured Logging package. #14906
 * [CHANGE] Don't create extra `_created` timeseries if feature-flag `created-timestamp-zero-ingestion' is enabled. #14738
@@ -27,7 +26,6 @@
 * [PERF] TSDB: Grow postings by doubling. #14721
 * [PERF] Relabeling: Optimize adding a constant label pair. #12180
 * [BUGFIX] Scraping: Unit was missing when using protobuf format. #15095
->>>>>>> 911c3efb
 * [BUGFIX] PromQL: Only return "possible non-counter" annotation when `rate` returns points. #14910
 * [BUGFIX] TSDB: Chunks could have one unnecessary zero byte at the end. #14854
 * [BUGFIX] "superfluous response.WriteHeader call" messages in log. #14884
