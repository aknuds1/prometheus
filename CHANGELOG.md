--- conflicted
+++ resolved
@@ -1,16 +1,14 @@
 # Changelog
 
-<<<<<<< HEAD
+## unreleased
+
+* [CHANGE] TSDB: Fix the predicate checking for blocks which are beyond the retention period to include the ones right at the retention boundary. #9633
+
 ## 2.51.2 / 2024-04-09
 
 Bugfix release.
 
 [BUGFIX] Notifier: could hang when using relabeling on alerts #13861
-=======
-## unreleased
-
-* [CHANGE] TSDB: Fix the predicate checking for blocks which are beyond the retention period to include the ones right at the retention boundary. #9633
->>>>>>> 594b317e
 
 ## 2.51.1 / 2024-03-27
 
