# Changelog

## 3.0.0-beta.0 / 2024-09-05

Release 3.0.0-beta.0 includes new features such as a brand new UI and UTF-8 support enabled by default. As a new major version, several breaking changes are introduced. The breaking changes are mainly around the removal of deprecated feature flags and CLI arguments, and the full list can be found below. Most users should be able to try this release out of the box without any configuration changes.

As is traditional with a beta release, we do **not** recommend users install 3.0.0-beta on critical production systems, but we do want everyone to test it out and find bugs.

* [CHANGE] UI: The old web UI has been replaced by a completely new one that is less cluttered and adds a few new features (PromLens-style tree view, better metrics explorer, "Explain" tab). However, it is still missing some features of the old UI (notably, exemplar display and heatmaps). To switch back to the old UI, you can use the feature flag `--enable-feature=old-ui` for the time being. #14872
* [CHANGE] PromQL: Range selectors and the lookback delta are now left-open, i.e. a sample coinciding with the lower time limit is excluded rather than included. #13904
* [CHANGE] Kubernetes SD: Remove support for `discovery.k8s.io/v1beta1` API version of EndpointSlice. This version is no longer served as of Kubernetes v1.25. #14365
* [CHANGE] Kubernetes SD: Remove support for `networking.k8s.io/v1beta1` API version of Ingress. This version is no longer served as of Kubernetes v1.22. #14365
* [CHANGE] UTF-8: Enable UTF-8 support by default. Prometheus now allows all UTF-8 characters in metric and label names. The corresponding `utf8-name` feature flag has been removed. #14705
* [CHANGE] Console: Remove example files for the console feature. Users can continue using the console feature by supplying their own JavaScript and templates. #14807
* [CHANGE] SD: Enable the new service discovery manager by default. This SD manager does not restart unchanged discoveries upon reloading. This makes reloads faster and reduces pressure on service discoveries' sources. The corresponding `new-service-discovery-manager` feature flag has been removed. #14770
* [CHANGE] Agent mode has been promoted to stable. The feature flag `agent` has been removed. To run Prometheus in Agent mode, use the new `--agent` cmdline arg instead. #14747
* [CHANGE] Remove deprecated `remote-write-receiver`,`promql-at-modifier`, and `promql-negative-offset` feature flags. #13456, #14526
* [CHANGE] Remove deprecated `storage.tsdb.allow-overlapping-blocks`, `alertmanager.timeout`, and `storage.tsdb.retention` flags. #14640, #14643
* [FEATURE] Promtool: Allow additional labels to be added to blocks created from openmetrics. #14402
* [FEATURE] OTLP receiver: Add new option `otlp.promote_resource_attributes`, for any OTel resource attributes that should be promoted to metric labels. #14200
<<<<<<< HEAD
* [FEATURE] PromQL: Add `info` function. #14495
=======
* [FEATURE] Automatic reloading of the Prometheus configuration file at a specified interval #14769
>>>>>>> 4e171661
* [ENHANCEMENT] OTLP receiver: Warn when encountering exponential histograms with zero count and non-zero sum. #14706
* [ENHANCEMENT] OTLP receiver: Interrupt translation on context cancellation/timeout. #14612
* [ENHANCEMENT] Scrape: Only parse created timestamp if `created-timestamp-zero-ingestion` feature flag is enabled. This is as a lot of memory is used when parsing the created timestamp in the OM text format. #14815
* [ENHANCEMENT] Scrape: Add support for logging scrape failures to a specified file. #14734
* [ENHANCEMENT] Remote Read client: Enable streaming remote read if the server supports it. #11379
* [ENHANCEMENT] PromQL: Delay deletion of `__name__` label to the end of the query evaluation. This is **experimental** and enabled under the feature-flag `promql-delayed-name-removal`. #14477
* [ENHANCEMENT] Move AM discovery page from "Monitoring status" to "Server status". #14875
* [ENHANCEMENT] Tracing: Improve PromQL tracing, including showing the operation performed for aggregates, operators, and calls.#14816
* [ENHANCEMENT] Add support for multiple listening addresses. #14665
* [ENHANCEMENT] Add the ability to set custom HTTP headers. #14817
* [BUGFIX] TSDB: Fix shard initialization after WAL repair. #14731
* [BUGFIX] UTF-8: Ensure correct validation when legacy mode turned on. #14736
* [BUGFIX] SD: Make discovery manager notify consumers of dropped targets for still defined jobs. #13147
* [BUGFIX] SD: Prevent the new service discovery manager from storing stale targets. #13622
* [BUGFIX] Remote Write 2.0: Ensure metadata records are sent from the WAL to remote write during WAL replay. #14766
* [BUGFIX] Scrape: Do no override target parameter labels with config params. #11029
* [BUGFIX] Scrape: Reset exemplar position when scraping histograms in protobuf. #14810
* [BUGFIX] Native Histograms: Do not re-use spans between histograms. #14771
* [BUGFIX] Scrape: Only parse created timestamp if `created-timestamp-zero-ingestion` feature flag is enabled. This is as a lot of memory is used when parsing the created timestamp in the OM text format. #14815
* [BUGFIX] TSDB: Fix panic in query during truncation with OOO head. #14831
* [BUGFIX] TSDB: Fix panic in chunk querier. #14874
* [BUGFIX] promql.Engine.Close: No-op if nil. #14861
* [BUGFIX] tsdb/wlog.Watcher.readSegmentForGC: Only count unknown record types against record_decode_failures_total metric. #14042

## 2.54.1 / 2024-08-27

* [BUGFIX] Scraping: allow multiple samples on same series, with explicit timestamps. #14685
* [BUGFIX] Docker SD: fix crash in `match_first_network` mode when container is reconnected to a new network. #14654
* [BUGFIX] PromQL: fix experimental native histograms getting corrupted due to vector selector bug in range queries. #14538
* [BUGFIX] PromQL: fix experimental native histogram counter reset detection on stale samples. #14514
* [BUGFIX] PromQL: fix native histograms getting corrupted due to vector selector bug in range queries. #14605

## 2.54.0 / 2024-08-09

Release 2.54 brings a release candidate of a major new version of [Remote Write: 2.0](https://prometheus.io/docs/specs/remote_write_spec_2_0/).
This is experimental at this time and may still change.
Remote-write v2 is enabled by default, but can be disabled via feature-flag `web.remote-write-receiver.accepted-protobuf-messages`.

* [CHANGE] Remote-Write: `highest_timestamp_in_seconds` and `queue_highest_sent_timestamp_seconds` metrics now initialized to 0. #14437
* [CHANGE] API: Split warnings from info annotations in API response. #14327
* [FEATURE] Remote-Write: Version 2.0 experimental, plus metadata in WAL via feature flag `metadata-wal-records` (defaults on). #14395,#14427,#14444
* [FEATURE] PromQL: add limitk() and limit_ratio() aggregation operators. #12503
* [ENHANCEMENT] PromQL: Accept underscores in literal numbers, e.g. 1_000_000 for 1 million. #12821
* [ENHANCEMENT] PromQL: float literal numbers and durations are now interchangeable (experimental). Example: `time() - my_timestamp > 10m`. #9138
* [ENHANCEMENT] PromQL: use Kahan summation for sum(). #14074,#14362
* [ENHANCEMENT] PromQL (experimental native histograms): Optimize `histogram_count` and `histogram_sum` functions. #14097
* [ENHANCEMENT] TSDB: Better support for out-of-order experimental native histogram samples. #14438
* [ENHANCEMENT] TSDB: Optimise seek within index. #14393
* [ENHANCEMENT] TSDB: Optimise deletion of stale series. #14307
* [ENHANCEMENT] TSDB: Reduce locking to optimise adding and removing series. #13286,#14286
* [ENHANCEMENT] TSDB: Small optimisation: streamline special handling for out-of-order data. #14396,#14584
* [ENHANCEMENT] Regexps: Optimize patterns with multiple prefixes. #13843,#14368
* [ENHANCEMENT] Regexps: Optimize patterns containing multiple literal strings. #14173
* [ENHANCEMENT] AWS SD: expose Primary IPv6 addresses as __meta_ec2_primary_ipv6_addresses. #14156
* [ENHANCEMENT] Docker SD: add MatchFirstNetwork for containers with multiple networks. #10490
* [ENHANCEMENT] OpenStack SD: Use `flavor.original_name` if available. #14312
* [ENHANCEMENT] UI (experimental native histograms): more accurate representation. #13680,#14430
* [ENHANCEMENT] Agent: `out_of_order_time_window` config option now applies to agent. #14094
* [ENHANCEMENT] Notifier: Send any outstanding Alertmanager notifications when shutting down. #14290
* [ENHANCEMENT] Rules: Add label-matcher support to Rules API. #10194
* [ENHANCEMENT] HTTP API: Add url to message logged on error while sending response. #14209
* [BUGFIX] TSDB: Exclude OOO chunks mapped after compaction starts (introduced by #14396). #14584
* [BUGFIX] CLI: escape `|` characters when generating docs. #14420
* [BUGFIX] PromQL (experimental native histograms): Fix some binary operators between native histogram values. #14454
* [BUGFIX] TSDB: LabelNames API could fail during compaction. #14279
* [BUGFIX] TSDB: Fix rare issue where pending OOO read can be left dangling if creating querier fails. #14341
* [BUGFIX] TSDB: fix check for context cancellation in LabelNamesFor. #14302
* [BUGFIX] Rules: Fix rare panic on reload. #14366
* [BUGFIX] Config: In YAML marshalling, do not output a regexp field if it was never set. #14004
* [BUGFIX] Remote-Write: reject samples with future timestamps. #14304
* [BUGFIX] Remote-Write: Fix data corruption in remote write if max_sample_age is applied. #14078
* [BUGFIX] Notifier: Fix Alertmanager discovery not updating under heavy load. #14174
* [BUGFIX] Regexes: some Unicode characters were not matched by case-insensitive comparison. #14170,#14299
* [BUGFIX] Remote-Read: Resolve occasional segmentation fault on query. #14515

## 2.53.1 / 2024-07-10

Fix a bug which would drop samples in remote-write if the sending flow stalled
for longer than it takes to write one "WAL segment". How long this takes depends on the size
of your Prometheus; as a rough guide with 10 million series it is about 2-3 minutes.

* [BUGFIX] Remote-write: stop dropping samples in catch-up #14446

## 2.53.0 / 2024-06-16

This release changes the default for GOGC, the Go runtime control for the trade-off between excess memory use and CPU usage. We have found that Prometheus operates with minimal additional CPU usage, but greatly reduced memory by adjusting the upstream Go default from 100 to 75.

* [CHANGE] Rules: Execute 1 query instead of N (where N is the number of alerts within alert rule) when restoring alerts. #13980 #14048
* [CHANGE] Runtime: Change GOGC threshold from 100 to 75 #14176 #14285
* [FEATURE] Rules: Add new option `query_offset` for each rule group via rule group configuration file and `rule_query_offset` as part of the global configuration to have more resilience for remote write delays. #14061 #14216 #14273
* [ENHANCEMENT] Rules: Add `rule_group_last_restore_duration_seconds` metric to measure the time it takes to restore a rule group. #13974
* [ENHANCEMENT] OTLP: Improve remote write format translation performance by using label set hashes for metric identifiers instead of string based ones. #14006 #13991
* [ENHANCEMENT] TSDB: Optimize querying with regexp matchers. #13620
* [BUGFIX] OTLP: Don't generate target_info unless there are metrics and at least one identifying label is defined. #13991
* [BUGFIX] Scrape: Do no try to ingest native histograms when the native histograms feature is turned off. This happened when protobuf scrape was enabled by for example the created time feature. #13987
* [BUGFIX] Scaleway SD: Use the instance's public IP if no private IP is available as the `__address__` meta label. #13941
* [BUGFIX] Query logger: Do not leak file descriptors on error. #13948
* [BUGFIX] TSDB: Let queries with heavy regex matches be cancelled and not use up the CPU. #14096 #14103 #14118 #14199
* [BUGFIX] API: Do not warn if result count is equal to the limit, only when exceeding the limit for the series, label-names and label-values APIs. #14116
* [BUGFIX] TSDB: Fix head stats and hooks when replaying a corrupted snapshot. #14079

## 2.52.1 / 2024-05-29

* [BUGFIX] Linode SD: Fix partial fetch when discovery would return more than 500 elements. #14141

## 2.52.0 / 2024-05-07

* [CHANGE] TSDB: Fix the predicate checking for blocks which are beyond the retention period to include the ones right at the retention boundary. #9633
* [FEATURE] Kubernetes SD: Add a new metric `prometheus_sd_kubernetes_failures_total` to track failed requests to Kubernetes API. #13554
* [FEATURE] Kubernetes SD: Add node and zone metadata labels when using the endpointslice role. #13935
* [FEATURE] Azure SD/Remote Write: Allow usage of Azure authorization SDK. #13099
* [FEATURE] Alerting: Support native histogram templating. #13731
* [FEATURE] Linode SD: Support IPv6 range discovery and region filtering. #13774
* [ENHANCEMENT] PromQL: Performance improvements for queries with regex matchers. #13461
* [ENHANCEMENT] PromQL: Performance improvements when using aggregation operators. #13744
* [ENHANCEMENT] PromQL: Validate label_join destination label. #13803
* [ENHANCEMENT] Scrape: Increment `prometheus_target_scrapes_sample_duplicate_timestamp_total` metric on duplicated series during one scrape. #12933
* [ENHANCEMENT] TSDB: Many improvements in performance. #13742 #13673 #13782
* [ENHANCEMENT] TSDB: Pause regular block compactions if the head needs to be compacted (prioritize head as it increases memory consumption). #13754
* [ENHANCEMENT] Observability: Improved logging during signal handling termination. #13772
* [ENHANCEMENT] Observability: All log lines for drop series use "num_dropped" key consistently. #13823
* [ENHANCEMENT] Observability: Log chunk snapshot and mmaped chunk replay duration during WAL replay. #13838
* [ENHANCEMENT] Observability: Log if the block is being created from WBL during compaction. #13846
* [BUGFIX] PromQL: Fix inaccurate sample number statistic when querying histograms. #13667
* [BUGFIX] PromQL: Fix `histogram_stddev` and `histogram_stdvar` for cases where the histogram has negative buckets. #13852
* [BUGFIX] PromQL: Fix possible duplicated label name and values in a metric result for specific queries. #13845
* [BUGFIX] Scrape: Fix setting native histogram schema factor during scrape. #13846
* [BUGFIX] TSDB: Fix counting of histogram samples when creating WAL checkpoint stats. #13776
* [BUGFIX] TSDB: Fix cases of compacting empty heads. #13755
* [BUGFIX] TSDB: Count float histograms in WAL checkpoint. #13844
* [BUGFIX] Remote Read: Fix memory leak due to broken requests. #13777
* [BUGFIX] API: Stop building response for `/api/v1/series/` when the API request was cancelled. #13766
* [BUGFIX] promtool: Fix panic on `promtool tsdb analyze --extended` when no native histograms are present. #13976

## 2.51.2 / 2024-04-09

Bugfix release.

[BUGFIX] Notifier: could hang when using relabeling on alerts #13861

## 2.51.1 / 2024-03-27

Bugfix release.

* [BUGFIX] PromQL: Re-instate validation of label_join destination label #13803
* [BUGFIX] Scraping (experimental native histograms): Fix handling of the min bucket factor on sync of targets #13846
* [BUGFIX] PromQL: Some queries could return the same series twice (library use only) #13845

## 2.51.0 / 2024-03-18

This version is built with Go 1.22.1.

There is a new optional build tag "dedupelabels", which should reduce memory consumption (#12304).
It is off by default; there will be an optional alternative image to try it out.

* [CHANGE] Scraping: Do experimental timestamp alignment even if tolerance is bigger than 1% of scrape interval #13624, #13737
* [FEATURE] Alerting: Relabel rules for AlertManagerConfig; allows routing alerts to different alertmanagers #12551, #13735
* [FEATURE] API: add limit param to series, label-names and label-values APIs #13396
* [FEATURE] UI (experimental native histograms): Add native histogram chart to Table view #13658
* [FEATURE] Promtool: Add a "tsdb dump-openmetrics" to dump in OpenMetrics format. #13194
* [FEATURE] PromQL (experimental native histograms): Add histogram_avg function #13467
* [ENHANCEMENT] Rules: Evaluate independent rules concurrently #12946, #13527
* [ENHANCEMENT] Scraping (experimental native histograms): Support exemplars #13488
* [ENHANCEMENT] Remote Write: Disable resharding during active retry backoffs #13562
* [ENHANCEMENT] Observability: Add native histograms to latency/duration metrics #13681
* [ENHANCEMENT] Observability: Add 'type' label to prometheus_tsdb_head_out_of_order_samples_appended_total #13607
* [ENHANCEMENT] API: Faster generation of targets into JSON #13469, #13484
* [ENHANCEMENT] Scraping, API: Use faster compression library #10782
* [ENHANCEMENT] OpenTelemetry: Performance improvements in OTLP parsing #13627
* [ENHANCEMENT] PromQL: Optimisations to reduce CPU and memory #13448, #13536
* [BUGFIX] PromQL: Constrain extrapolation in rate() to half of sample interval #13725
* [BUGFIX] Remote Write: Stop slowing down when a new WAL segment is created #13583, #13628
* [BUGFIX] PromQL: Fix wrongly scoped range vectors with @ modifier #13559
* [BUGFIX] Kubernetes SD: Pod status changes were not discovered by Endpoints service discovery #13337
* [BUGFIX] Azure SD: Fix 'error: parameter virtualMachineScaleSetName cannot be empty' (#13702)
* [BUGFIX] Remote Write: Fix signing for AWS sigv4 transport #13497
* [BUGFIX] Observability: Exemplars emitted by Prometheus use "trace_id" not "traceID" #13589

## 2.50.1 / 2024-02-26

* [BUGFIX] API: Fix metadata API using wrong field names. #13633

## 2.50.0 / 2024-02-22

* [CHANGE] Remote Write: Error `storage.ErrTooOldSample` is now generating HTTP error 400 instead of HTTP error 500. #13335
* [FEATURE] Remote Write: Drop old inmemory samples. Activated using the config entry `sample_age_limit`. #13002
* [FEATURE] **Experimental**: Add support for ingesting zeros as created timestamps. (enabled under the feature-flag `created-timestamp-zero-ingestion`). #12733 #13279
* [FEATURE] Promtool: Add `analyze` histograms command. #12331
* [FEATURE] TSDB/compaction: Add a way to enable overlapping compaction. #13282 #13393 #13398
* [FEATURE] Add automatic memory limit handling. Activated using the feature flag. `auto-gomemlimit` #13395
* [ENHANCEMENT] Promtool: allow specifying multiple matchers in `promtool tsdb dump`. #13296
* [ENHANCEMENT] PromQL: Restore more efficient version of `NewPossibleNonCounterInfo` annotation. #13022
* [ENHANCEMENT] Kuma SD: Extend configuration to allow users to specify client ID. #13278
* [ENHANCEMENT] PromQL: Use natural sort in `sort_by_label` and `sort_by_label_desc`. This is **experimental**. #13411
* [ENHANCEMENT] Native Histograms: support `native_histogram_min_bucket_factor` in scrape_config. #13222
* [ENHANCEMENT] Native Histograms: Issue warning if histogramRate is applied to the wrong kind of histogram. #13392
* [ENHANCEMENT] TSDB: Make transaction isolation data structures smaller. #13015
* [ENHANCEMENT] TSDB/postings: Optimize merge using Loser Tree. #12878
* [ENHANCEMENT] TSDB: Simplify internal series delete function. #13261
* [ENHANCEMENT] Agent: Performance improvement by making the global hash lookup table smaller. #13262
* [ENHANCEMENT] PromQL: faster execution of metric functions, e.g. abs(), rate() #13446
* [ENHANCEMENT] TSDB: Optimize label values with matchers by taking shortcuts. #13426
* [ENHANCEMENT] Kubernetes SD: Check preconditions earlier and avoid unnecessary checks or iterations in kube_sd. #13408
* [ENHANCEMENT] Promtool: Improve visibility for `promtool test rules` with JSON colored formatting. #13342
* [ENHANCEMENT] Consoles: Exclude iowait and steal from CPU Utilisation. #9593
* [ENHANCEMENT] Various improvements and optimizations on Native Histograms. #13267, #13215, #13276 #13289, #13340
* [BUGFIX] Scraping: Fix quality value in HTTP Accept header. #13313
* [BUGFIX] UI: Fix usage of the function `time()` that was crashing. #13371
* [BUGFIX] Azure SD: Fix SD crashing when it finds a VM scale set. #13578

## 2.49.1 / 2024-01-15

* [BUGFIX] TSDB: Fixed a wrong `q=` value in scrape accept header #13313

## 2.49.0 / 2024-01-15

* [FEATURE] Promtool: Add `--run` flag promtool test rules command. #12206
* [FEATURE] SD: Add support for `NS` records to DNS SD. #13219
* [FEATURE] UI: Add heatmap visualization setting in the Graph tab, useful histograms. #13096 #13371
* [FEATURE] Scraping: Add `scrape_config.enable_compression` (default true) to disable gzip compression when scraping the target. #13166
* [FEATURE] PromQL: Add a `promql-experimental-functions` feature flag containing some new experimental PromQL functions. #13103 NOTE: More experimental functions might be added behind the same feature flag in the future. Added functions:
  * Experimental `mad_over_time` (median absolute deviation around the median) function. #13059
  * Experimental `sort_by_label` and `sort_by_label_desc` functions allowing sorting returned series by labels. #11299
* [FEATURE] SD: Add `__meta_linode_gpus` label to Linode SD. #13097
* [FEATURE] API: Add `exclude_alerts` query parameter to `/api/v1/rules` to only return recording rules. #12999
* [FEATURE] TSDB: --storage.tsdb.retention.time flag value is now exposed as a `prometheus_tsdb_retention_limit_seconds` metric. #12986
* [FEATURE] Scraping: Add ability to specify priority of scrape protocols to accept during scrape (e.g. to scrape Prometheus proto format for certain jobs). This can be changed by setting `global.scrape_protocols` and `scrape_config.scrape_protocols`. #12738
* [ENHANCEMENT] Scraping: Automated handling of scraping histograms that violate `scrape_config.native_histogram_bucket_limit` setting. #13129
* [ENHANCEMENT] Scraping: Optimized memory allocations when scraping. #12992
* [ENHANCEMENT] SD: Added cache for Azure SD to avoid rate-limits. #12622
* [ENHANCEMENT] TSDB: Various improvements to OOO exemplar scraping. E.g. allowing ingestion of exemplars with the same timestamp, but with different labels. #13021
* [ENHANCEMENT] API: Optimize `/api/v1/labels` and `/api/v1/label/<label_name>/values` when 1 set of matchers are used. #12888
* [ENHANCEMENT] TSDB: Various optimizations for TSDB block index, head mmap chunks and WAL, reducing latency and memory allocations (improving API calls, compaction queries etc). #12997 #13058 #13056 #13040
* [ENHANCEMENT] PromQL: Optimize memory allocations and latency when querying float histograms. #12954
* [ENHANCEMENT] Rules: Instrument TraceID in log lines for rule evaluations. #13034
* [ENHANCEMENT] PromQL: Optimize memory allocations in query_range calls. #13043
* [ENHANCEMENT] Promtool: unittest interval now defaults to evaluation_intervals when not set. #12729
* [BUGFIX] SD: Fixed Azure SD public IP reporting #13241
* [BUGFIX] API: Fix inaccuracies in posting cardinality statistics. #12653
* [BUGFIX] PromQL: Fix inaccuracies of `histogram_quantile` with classic histograms. #13153
* [BUGFIX] TSDB: Fix rare fails or inaccurate queries with OOO samples. #13115
* [BUGFIX] TSDB: Fix rare panics on append commit when exemplars are used. #13092
* [BUGFIX] TSDB: Fix exemplar WAL storage, so remote write can send/receive samples before exemplars. #13113
* [BUGFIX] Mixins: Fix `url` filter on remote write dashboards. #10721
* [BUGFIX] PromQL/TSDB: Various fixes to float histogram operations. #12891 #12977 #12609 #13190 #13189 #13191 #13201 #13212 #13208
* [BUGFIX] Promtool: Fix int32 overflow issues for 32-bit architectures. #12978
* [BUGFIX] SD: Fix Azure VM Scale Set NIC issue. #13283

## 2.48.1 / 2023-12-07

* [BUGFIX] TSDB: Make the wlog watcher read segments synchronously when not tailing. #13224
* [BUGFIX] Agent: Participate in notify calls (fixes slow down in remote write handling introduced in 2.45). #13223

## 2.48.0 / 2023-11-16

* [CHANGE] Remote-write: respect Retry-After header on 5xx errors. #12677
* [FEATURE] Alerting: Add AWS SigV4 authentication support for Alertmanager endpoints. #12774
* [FEATURE] Promtool: Add support for histograms in the TSDB dump command. #12775
* [FEATURE] PromQL: Add warnings (and annotations) to PromQL query results. #12152 #12982 #12988 #13012
* [FEATURE] Remote-write: Add Azure AD OAuth authentication support for remote write requests. #12572
* [ENHANCEMENT] Remote-write: Add a header to count retried remote write requests. #12729
* [ENHANCEMENT] TSDB: Improve query performance by re-using iterator when moving between series. #12757
* [ENHANCEMENT] UI: Move /targets page discovered labels to expandable section #12824
* [ENHANCEMENT] TSDB: Optimize WBL loading by not sending empty buffers over channel. #12808
* [ENHANCEMENT] TSDB: Reply WBL mmap markers concurrently. #12801
* [ENHANCEMENT] Promtool: Add support for specifying series matchers in the TSDB analyze command. #12842
* [ENHANCEMENT] PromQL: Prevent Prometheus from overallocating memory on subquery with large amount of steps. #12734
* [ENHANCEMENT] PromQL: Add warning when monotonicity is forced in the input to histogram_quantile. #12931
* [ENHANCEMENT] Scraping: Optimize sample appending by reducing garbage. #12939
* [ENHANCEMENT] Storage: Reduce memory allocations in queries that merge series sets. #12938
* [ENHANCEMENT] UI: Show group interval in rules display. #12943
* [ENHANCEMENT] Scraping: Save memory when scraping by delaying creation of buffer. #12953
* [ENHANCEMENT] Agent: Allow ingestion of out-of-order samples. #12897
* [ENHANCEMENT] Promtool: Improve support for native histograms in TSDB analyze command. #12869
* [ENHANCEMENT] Scraping: Add configuration option for tracking staleness of scraped timestamps. #13060
* [BUGFIX] SD: Ensure that discovery managers are properly canceled. #10569
* [BUGFIX] TSDB: Fix PostingsForMatchers race with creating new series. #12558
* [BUGFIX] TSDB: Fix handling of explicit counter reset header in histograms. #12772
* [BUGFIX] SD: Validate HTTP client configuration in HTTP, EC2, Azure, Uyuni, PuppetDB, and Lightsail SDs. #12762 #12811 #12812 #12815 #12814 #12816
* [BUGFIX] TSDB: Fix counter reset edgecases causing native histogram panics. #12838
* [BUGFIX] TSDB: Fix duplicate sample detection at chunk size limit. #12874
* [BUGFIX] Promtool: Fix errors not being reported in check rules command. #12715
* [BUGFIX] TSDB: Avoid panics reported in logs when head initialization takes a long time. #12876
* [BUGFIX] TSDB: Ensure that WBL is repaired when possible. #12406
* [BUGFIX] Storage: Fix crash caused by incorrect mixed samples handling. #13055
* [BUGFIX] TSDB: Fix compactor failures by adding min time to histogram chunks. #13062

## 2.47.1 / 2023-10-04

* [BUGFIX] Fix duplicate sample detection at chunk size limit #12874

## 2.47.0 / 2023-09-06

This release adds an experimental OpenTelemetry (OTLP) Ingestion feature,
and also new setting `keep_dropped_targets` to limit the amount of dropped
targets held in memory. This defaults to 0 meaning 'no limit', so we encourage
users with large Prometheus to try setting a limit such as 100.

* [FEATURE] Web: Add OpenTelemetry (OTLP) Ingestion endpoint. #12571 #12643
* [FEATURE] Scraping: Optionally limit detail on dropped targets, to save memory. #12647
* [ENHANCEMENT] TSDB: Write head chunks to disk in the background to reduce blocking. #11818
* [ENHANCEMENT] PromQL: Speed up aggregate and function queries. #12682
* [ENHANCEMENT] PromQL: More efficient evaluation of query with `timestamp()`. #12579
* [ENHANCEMENT] API: Faster streaming of Labels to JSON. #12598
* [ENHANCEMENT] Agent: Memory pooling optimisation. #12651
* [ENHANCEMENT] TSDB: Prevent storage space leaks due to terminated snapshots on shutdown. #12664
* [ENHANCEMENT] Histograms: Refactoring and optimisations. #12352 #12584 #12596 #12711 #12054
* [ENHANCEMENT] Histograms: Add `histogram_stdvar` and `histogram_stddev` functions. #12614
* [ENHANCEMENT] Remote-write: add http.resend_count tracing attribute. #12676
* [ENHANCEMENT] TSDB: Support native histograms in snapshot on shutdown. #12722
* [BUGFIX] TSDB/Agent: ensure that new series get written to WAL on rollback. #12592
* [BUGFIX] Scraping: fix infinite loop on exemplar in protobuf format. #12737

## 2.46.0 / 2023-07-25

* [FEATURE] Promtool: Add PromQL format and label matcher set/delete commands to promtool. #11411
* [FEATURE] Promtool: Add push metrics command. #12299
* [ENHANCEMENT] Promtool: Read from stdin if no filenames are provided in check rules. #12225
* [ENHANCEMENT] Hetzner SD: Support larger ID's that will be used by Hetzner in September. #12569
* [ENHANCEMENT] Kubernetes SD: Add more labels for endpointslice and endpoints role. #10914
* [ENHANCEMENT] Kubernetes SD: Do not add pods to target group if the PodIP status is not set. #11642
* [ENHANCEMENT] OpenStack SD: Include instance image ID in labels. #12502
* [ENHANCEMENT] Remote Write receiver: Validate the metric names and labels. #11688
* [ENHANCEMENT] Web: Initialize `prometheus_http_requests_total` metrics with `code` label set to `200`. #12472
* [ENHANCEMENT] TSDB: Add Zstandard compression option for wlog. #11666
* [ENHANCEMENT] TSDB: Support native histograms in snapshot on shutdown. #12258
* [ENHANCEMENT] Labels: Avoid compiling regexes that are literal. #12434
* [BUGFIX] Histograms: Fix parsing of float histograms without zero bucket. #12577
* [BUGFIX] Histograms: Fix scraping native and classic histograms missing some histograms. #12554
* [BUGFIX] Histograms: Enable ingestion of multiple exemplars per sample. 12557
* [BUGFIX] File SD: Fix path handling in File-SD watcher to allow directory monitoring on Windows. #12488
* [BUGFIX] Linode SD: Cast `InstanceSpec` values to `int64` to avoid overflows on 386 architecture. #12568
* [BUGFIX] PromQL Engine: Include query parsing in active-query tracking. #12418
* [BUGFIX] TSDB: Handle TOC parsing failures. #10623

## 2.45.0 / 2023-06-23

This release is a LTS (Long-Term Support) release of Prometheus and will
receive security, documentation and bugfix patches for at least 12 months.
Please read more about our LTS release cycle at
<https://prometheus.io/docs/introduction/release-cycle/>.

* [FEATURE] API: New limit parameter to limit the number of items returned by `/api/v1/status/tsdb` endpoint. #12336
* [FEATURE] Config: Add limits to global config. #12126
* [FEATURE] Consul SD: Added support for `path_prefix`. #12372
* [FEATURE] Native histograms: Add option to scrape both classic and native histograms. #12350
* [FEATURE] Native histograms: Added support for two more arithmetic operators `avg_over_time` and `sum_over_time`. #12262
* [FEATURE] Promtool: When providing the block id, only one block will be loaded and analyzed. #12031
* [FEATURE] Remote-write: New Azure ad configuration to support remote writing directly to Azure Monitor workspace. #11944
* [FEATURE] TSDB: Samples per chunk are now configurable with flag `storage.tsdb.samples-per-chunk`. By default set to its former value 120. #12055
* [ENHANCEMENT] Native histograms: bucket size can now be limited to avoid scrape fails. #12254
* [ENHANCEMENT] TSDB: Dropped series are now deleted from the WAL sooner. #12297
* [BUGFIX] Native histograms: ChunkSeries iterator now checks if a new sample can be appended to the open chunk. #12185
* [BUGFIX] Native histograms: Fix Histogram Appender `Appendable()` segfault. #12357
* [BUGFIX] Native histograms: Fix setting reset header to gauge histograms in seriesToChunkEncoder. #12329
* [BUGFIX] TSDB: Tombstone intervals are not modified after Get() call. #12245
* [BUGFIX] TSDB: Use path/filepath to set the WAL directory. #12349

## 2.44.0 / 2023-05-13

This version is built with Go tag `stringlabels`, to use the smaller data
structure for Labels that was optional in the previous release. For more
details about this code change see #10991.

* [CHANGE] Remote-write: Raise default samples per send to 2,000. #12203
* [FEATURE] Remote-read: Handle native histograms. #12085, #12192
* [FEATURE] Promtool: Health and readiness check of prometheus server in CLI. #12096
* [FEATURE] PromQL: Add `query_samples_total` metric, the total number of samples loaded by all queries. #12251
* [ENHANCEMENT] Storage: Optimise buffer used to iterate through samples. #12326
* [ENHANCEMENT] Scrape: Reduce memory allocations on target labels. #12084
* [ENHANCEMENT] PromQL: Use faster heap method for `topk()` / `bottomk()`. #12190
* [ENHANCEMENT] Rules API: Allow filtering by rule name. #12270
* [ENHANCEMENT] Native Histograms: Various fixes and improvements. #11687, #12264, #12272
* [ENHANCEMENT] UI: Search of scraping pools is now case-insensitive. #12207
* [ENHANCEMENT] TSDB: Add an affirmative log message for successful WAL repair. #12135
* [BUGFIX] TSDB: Block compaction failed when shutting down. #12179
* [BUGFIX] TSDB: Out-of-order chunks could be ignored if the write-behind log was deleted. #12127

## 2.43.1 / 2023-05-03

* [BUGFIX] Labels: `Set()` after `Del()` would be ignored, which broke some relabeling rules. #12322

## 2.43.0 / 2023-03-21

We are working on some performance improvements in Prometheus, which are only
built into Prometheus when compiling it using the Go tag `stringlabels`
(therefore they are not shipped in the default binaries). It uses a data
structure for labels that uses a single string to hold all the label/values,
resulting in a smaller heap size and some speedups in most cases. We would like
to encourage users who are interested in these improvements to help us measure
the gains on their production architecture. We are providing release artefacts
`2.43.0+stringlabels` and Docker images tagged `v2.43.0-stringlabels` with those
improvements for testing. #10991

* [FEATURE] Promtool: Add HTTP client configuration to query commands. #11487
* [FEATURE] Scrape: Add `scrape_config_files` to include scrape configs from different files. #12019
* [FEATURE] HTTP client: Add `no_proxy` to exclude URLs from proxied requests. #12098
* [FEATURE] HTTP client: Add `proxy_from_environment` to read proxies from env variables. #12098
* [ENHANCEMENT] API: Add support for setting lookback delta per query via the API. #12088
* [ENHANCEMENT] API: Change HTTP status code from 503/422 to 499 if a request is canceled. #11897
* [ENHANCEMENT] Scrape: Allow exemplars for all metric types. #11984
* [ENHANCEMENT] TSDB: Add metrics for head chunks and WAL folders size. #12013
* [ENHANCEMENT] TSDB: Automatically remove incorrect snapshot with index that is ahead of WAL. #11859
* [ENHANCEMENT] TSDB: Improve Prometheus parser error outputs to be more comprehensible. #11682
* [ENHANCEMENT] UI: Scope `group by` labels to metric in autocompletion. #11914
* [BUGFIX] Scrape: Fix `prometheus_target_scrape_pool_target_limit` metric not set before reloading. #12002
* [BUGFIX] TSDB: Correctly update `prometheus_tsdb_head_chunks_removed_total` and `prometheus_tsdb_head_chunks` metrics when reading WAL. #11858
* [BUGFIX] TSDB: Use the correct unit (seconds) when recording out-of-order append deltas in the `prometheus_tsdb_sample_ooo_delta` metric. #12004

## 2.42.0 / 2023-01-31

This release comes with a bunch of feature coverage for native histograms and breaking changes.

If you are trying native histograms already, we recommend you remove the `wal` directory when upgrading.
Because the old WAL record for native histograms is not backward compatible in v2.42.0, this will lead to some data loss for the latest data.

Additionally, if you scrape "float histograms" or use recording rules on native histograms in v2.42.0 (which writes float histograms),
it is a one-way street since older versions do not support float histograms.

* [CHANGE] **breaking** TSDB: Changed WAL record format for the experimental native histograms. #11783
* [FEATURE] Add 'keep_firing_for' field to alerting rules. #11827
* [FEATURE] Promtool: Add support of selecting timeseries for TSDB dump. #11872
* [ENHANCEMENT] Agent: Native histogram support. #11842
* [ENHANCEMENT] Rules: Support native histograms in recording rules. #11838
* [ENHANCEMENT] SD: Add container ID as a meta label for pod targets for Kubernetes. #11844
* [ENHANCEMENT] SD: Add VM size label to azure service discovery. #11650
* [ENHANCEMENT] Support native histograms in federation. #11830
* [ENHANCEMENT] TSDB: Add gauge histogram support. #11783 #11840 #11814
* [ENHANCEMENT] TSDB/Scrape: Support FloatHistogram that represents buckets as float64 values. #11522 #11817 #11716
* [ENHANCEMENT] UI: Show individual scrape pools on /targets page. #11142

## 2.41.0 / 2022-12-20

* [FEATURE] Relabeling: Add `keepequal` and `dropequal` relabel actions. #11564
* [FEATURE] Add support for HTTP proxy headers. #11712
* [ENHANCEMENT] Reload private certificates when changed on disk. #11685
* [ENHANCEMENT] Add `max_version` to specify maximum TLS version in `tls_config`. #11685
* [ENHANCEMENT] Add `goos` and `goarch` labels to `prometheus_build_info`. #11685
* [ENHANCEMENT] SD: Add proxy support for EC2 and LightSail SDs #11611
* [ENHANCEMENT] SD: Add new metric `prometheus_sd_file_watcher_errors_total`. #11066
* [ENHANCEMENT] Remote Read: Use a pool to speed up marshalling. #11357
* [ENHANCEMENT] TSDB: Improve handling of tombstoned chunks in iterators. #11632
* [ENHANCEMENT] TSDB: Optimize postings offset table reading. #11535
* [BUGFIX] Scrape: Validate the metric name, label names, and label values after relabeling. #11074
* [BUGFIX] Remote Write receiver and rule manager: Fix error handling. #11727

## 2.40.7 / 2022-12-14

* [BUGFIX] Use Windows native DNS resolver. #11704
* [BUGFIX] TSDB: Fix queries involving negative buckets of native histograms. #11699

## 2.40.6 / 2022-12-09

* [SECURITY] Security upgrade from go and upstream dependencies that include
  security fixes to the net/http and os packages. #11691

## 2.40.5 / 2022-12-01

* [BUGFIX] TSDB: Fix queries involving native histograms due to improper reset of iterators. #11643

## 2.40.4 / 2022-11-29

* [SECURITY] Fix basic authentication bypass vulnerability (CVE-2022-46146). GHSA-4v48-4q5m-8vx4

## 2.40.3 / 2022-11-23

* [BUGFIX] TSDB: Fix compaction after a deletion is called. #11623

## 2.40.2 / 2022-11-16

* [BUGFIX] UI: Fix black-on-black metric name color in dark mode. #11572

## 2.40.1 / 2022-11-09

* [BUGFIX] TSDB: Fix alignment for atomic int64 for 32 bit architecture. #11547
* [BUGFIX] Scrape: Fix accept headers. #11552

## 2.40.0 / 2022-11-08

This release introduces an experimental, native way of representing and storing histograms.

It can be enabled in Prometheus via `--enable-feature=native-histograms` to accept native histograms.
Enabling native histograms will also switch the preferred exposition format to protobuf.

To instrument your application with native histograms, use the `main` branch of `client_golang` (this will change for the final release when v1.14.0 of client_golang will be out), and set the `NativeHistogramBucketFactor` in your `HistogramOpts` (`1.1` is a good starting point).
Your existing histograms won't switch to native histograms until `NativeHistogramBucketFactor` is set.

* [FEATURE] Add **experimental** support for native histograms. Enable with the flag `--enable-feature=native-histograms`. #11447
* [FEATURE] SD: Add service discovery for OVHcloud. #10802
* [ENHANCEMENT] Kubernetes SD: Use protobuf encoding. #11353
* [ENHANCEMENT] TSDB: Use golang.org/x/exp/slices for improved sorting speed. #11054 #11318 #11380
* [ENHANCEMENT] Consul SD: Add enterprise admin partitions. Adds `__meta_consul_partition` label. Adds `partition` config in `consul_sd_config`. #11482
* [BUGFIX] API: Fix API error codes for `/api/v1/labels` and `/api/v1/series`. #11356

## 2.39.2 / 2022-11-09

* [BUGFIX] TSDB: Fix alignment for atomic int64 for 32 bit architecture. #11547

## 2.39.1 / 2022-10-07

* [BUGFIX] Rules: Fix notifier relabel changing the labels on active alerts. #11427

## 2.39.0 / 2022-10-05

* [FEATURE] **experimental** TSDB: Add support for ingesting out-of-order samples. This is configured via `out_of_order_time_window` field in the config file; check config file docs for more info. #11075
* [ENHANCEMENT] API: `/-/healthy` and `/-/ready` API calls now also respond to a `HEAD` request on top of existing `GET` support. #11160
* [ENHANCEMENT] PuppetDB SD: Add `__meta_puppetdb_query` label. #11238
* [ENHANCEMENT] AWS EC2 SD: Add `__meta_ec2_region` label. #11326
* [ENHANCEMENT] AWS Lightsail SD: Add `__meta_lightsail_region` label. #11326
* [ENHANCEMENT] Scrape: Optimise relabeling by re-using memory. #11147
* [ENHANCEMENT] TSDB: Improve WAL replay timings. #10973 #11307 #11319
* [ENHANCEMENT] TSDB: Optimise memory by not storing unnecessary data in the memory. #11280 #11288 #11296
* [ENHANCEMENT] TSDB: Allow overlapping blocks by default. `--storage.tsdb.allow-overlapping-blocks` now has no effect. #11331
* [ENHANCEMENT] UI: Click to copy label-value pair from query result to clipboard. #11229
* [BUGFIX] TSDB: Turn off isolation for Head compaction to fix a memory leak. #11317
* [BUGFIX] TSDB: Fix 'invalid magic number 0' error on Prometheus startup. #11338
* [BUGFIX] PromQL: Properly close file descriptor when logging unfinished queries. #11148
* [BUGFIX] Agent: Fix validation of flag options and prevent WAL from growing more than desired. #9876

## 2.38.0 / 2022-08-16

* [FEATURE]: Web: Add a `/api/v1/format_query` HTTP API endpoint that allows pretty-formatting PromQL expressions. #11036 #10544 #11005
* [FEATURE]: UI: Add support for formatting PromQL expressions in the UI. #11039
* [FEATURE]: DNS SD: Support MX records for discovering targets. #10099
* [FEATURE]: Templates: Add `toTime()` template function that allows converting sample timestamps to Go `time.Time` values. #10993
* [ENHANCEMENT]: Kubernetes SD: Add `__meta_kubernetes_service_port_number` meta label indicating the service port number. #11002 #11053
* [ENHANCEMENT]: Kubernetes SD: Add `__meta_kubernetes_pod_container_image` meta label indicating the container image. #11034 #11146
* [ENHANCEMENT]: PromQL: When a query panics, also log the query itself alongside the panic message. #10995
* [ENHANCEMENT]: UI: Tweak colors in the dark theme to improve the contrast ratio. #11068
* [ENHANCEMENT]: Web: Speed up calls to `/api/v1/rules` by avoiding locks and using atomic types instead. #10858
* [ENHANCEMENT]: Scrape: Add a `no-default-scrape-port` feature flag, which omits or removes any default HTTP (`:80`) or HTTPS (`:443`) ports in the target's scrape address. #9523
* [BUGFIX]: TSDB: In the WAL watcher metrics, expose the `type="exemplar"` label instead of `type="unknown"` for exemplar records. #11008
* [BUGFIX]: TSDB: Fix race condition around allocating series IDs during chunk snapshot loading. #11099

## 2.37.0 / 2022-07-14

This release is a LTS (Long-Term Support) release of Prometheus and will
receive security, documentation and bugfix patches for at least 6 months.
Please read more about our LTS release cycle at
<https://prometheus.io/docs/introduction/release-cycle/>.

Following data loss by users due to lack of unified buffer cache in OpenBSD, we
will no longer release Prometheus upstream for OpenBSD until a proper solution is
found. #8799

* [FEATURE] Nomad SD: New service discovery for Nomad built-in service discovery. #10915
* [ENHANCEMENT] Kubernetes SD: Allow attaching node labels for endpoint role. #10759
* [ENHANCEMENT] PromQL: Optimise creation of signature with/without labels. #10667
* [ENHANCEMENT] TSDB: Memory optimizations. #10873 #10874
* [ENHANCEMENT] TSDB: Reduce sleep time when reading WAL. #10859 #10878
* [ENHANCEMENT] OAuth2: Add appropriate timeouts and User-Agent header. #11020
* [BUGFIX] Alerting: Fix Alertmanager targets not being updated when alerts were queued. #10948
* [BUGFIX] Hetzner SD: Make authentication files relative to Prometheus config file. #10813
* [BUGFIX] Promtool: Fix `promtool check config` not erroring properly on failures. #10952
* [BUGFIX] Scrape: Keep relabeled scrape interval and timeout on reloads. #10916
* [BUGFIX] TSDB: Don't increment `prometheus_tsdb_compactions_failed_total` when context is canceled. #10772
* [BUGFIX] TSDB: Fix panic if series is not found when deleting series. #10907
* [BUGFIX] TSDB: Increase `prometheus_tsdb_mmap_chunk_corruptions_total` on out of sequence errors. #10406
* [BUGFIX] Uyuni SD: Make authentication files relative to Prometheus configuration file and fix default configuration values. #10813

## 2.36.2 / 2022-06-20

* [BUGFIX] Fix serving of static assets like fonts and favicon. #10888

## 2.36.1 / 2022-06-09

* [BUGFIX] promtool: Add --lint-fatal option. #10840

## 2.36.0 / 2022-05-30

* [FEATURE] Add lowercase and uppercase relabel action. #10641
* [FEATURE] SD: Add IONOS Cloud integration. #10514
* [FEATURE] SD: Add Vultr integration. #10714
* [FEATURE] SD: Add Linode SD failure count metric. #10673
* [FEATURE] Add prometheus_ready metric. #10682
* [ENHANCEMENT] Add stripDomain to template function. #10475
* [ENHANCEMENT] UI: Enable active search through dropped targets. #10668
* [ENHANCEMENT] promtool: support matchers when querying label values. #10727
* [ENHANCEMENT] Add agent mode identifier. #9638
* [BUGFIX] Changing TotalQueryableSamples from int to int64. #10549
* [BUGFIX] tsdb/agent: Ignore duplicate exemplars. #10595
* [BUGFIX] TSDB: Fix chunk overflow appending samples at a variable rate. #10607
* [BUGFIX] Stop rule manager before TSDB is stopped. #10680

## 2.35.0 / 2022-04-21

This Prometheus release is built with go1.18, which contains two noticeable changes related to TLS:

1. [TLS 1.0 and 1.1 disabled by default client-side](https://go.dev/doc/go1.18#tls10).
Prometheus users can override this with the `min_version` parameter of [tls_config](https://prometheus.io/docs/prometheus/latest/configuration/configuration/#tls_config).
2. [Certificates signed with the SHA-1 hash function are rejected](https://go.dev/doc/go1.18#sha1). This doesn't apply to self-signed root certificates.

* [CHANGE] TSDB: Delete `*.tmp` WAL files when Prometheus starts. #10317
* [CHANGE] promtool: Add new flag `--lint` (enabled by default) for the commands `check rules` and `check config`, resulting in a new exit code (`3`) for linter errors. #10435
* [FEATURE] Support for automatically setting the variable `GOMAXPROCS` to the container CPU limit. Enable with the flag `--enable-feature=auto-gomaxprocs`. #10498
* [FEATURE] PromQL: Extend statistics with total and peak number of samples in a query. Additionally, per-step statistics are available with  --enable-feature=promql-per-step-stats and using `stats=all` in the query API.
Enable with the flag `--enable-feature=per-step-stats`. #10369
* [ENHANCEMENT] Prometheus is built with Go 1.18. #10501
* [ENHANCEMENT] TSDB: more efficient sorting of postings read from WAL at startup. #10500
* [ENHANCEMENT] Azure SD: Add metric to track Azure SD failures. #10476
* [ENHANCEMENT] Azure SD: Add an optional `resource_group` configuration. #10365
* [ENHANCEMENT] Kubernetes SD: Support `discovery.k8s.io/v1` `EndpointSlice` (previously only `discovery.k8s.io/v1beta1` `EndpointSlice` was supported). #9570
* [ENHANCEMENT] Kubernetes SD: Allow attaching node metadata to discovered pods. #10080
* [ENHANCEMENT] OAuth2: Support for using a proxy URL to fetch OAuth2 tokens. #10492
* [ENHANCEMENT] Configuration: Add the ability to disable HTTP2. #10492
* [ENHANCEMENT] Config: Support overriding minimum TLS version. #10610
* [BUGFIX] Kubernetes SD: Explicitly include gcp auth from k8s.io. #10516
* [BUGFIX] Fix OpenMetrics parser to sort uppercase labels correctly. #10510
* [BUGFIX] UI: Fix scrape interval and duration tooltip not showing on target page. #10545
* [BUGFIX] Tracing/GRPC: Set TLS credentials only when insecure is false. #10592
* [BUGFIX] Agent: Fix ID collision when loading a WAL with multiple segments. #10587
* [BUGFIX] Remote-write: Fix a deadlock between Batch and flushing the queue. #10608

## 2.34.0 / 2022-03-15

* [CHANGE] UI: Classic UI removed. #10208
* [CHANGE] Tracing: Migrate from Jaeger to OpenTelemetry based tracing. #9724, #10203, #10276
* [ENHANCEMENT] TSDB: Disable the chunk write queue by default and allow configuration with the experimental flag `--storage.tsdb.head-chunks-write-queue-size`. #10425
* [ENHANCEMENT] HTTP SD: Add a failure counter. #10372
* [ENHANCEMENT] Azure SD: Set Prometheus User-Agent on requests. #10209
* [ENHANCEMENT] Uyuni SD: Reduce the number of logins to Uyuni. #10072
* [ENHANCEMENT] Scrape: Log when an invalid media type is encountered during a scrape. #10186
* [ENHANCEMENT] Scrape: Accept application/openmetrics-text;version=1.0.0 in addition to version=0.0.1. #9431
* [ENHANCEMENT] Remote-read: Add an option to not use external labels as selectors for remote read. #10254
* [ENHANCEMENT] UI: Optimize the alerts page and add a search bar. #10142
* [ENHANCEMENT] UI: Improve graph colors that were hard to see. #10179
* [ENHANCEMENT] Config: Allow escaping of `$` with `$$` when using environment variables with external labels. #10129
* [BUGFIX] PromQL: Properly return an error from histogram_quantile when metrics have the same labelset. #10140
* [BUGFIX] UI: Fix bug that sets the range input to the resolution. #10227
* [BUGFIX] TSDB: Fix a query panic when `memory-snapshot-on-shutdown` is enabled. #10348
* [BUGFIX] Parser: Specify type in metadata parser errors. #10269
* [BUGFIX] Scrape: Fix label limit changes not applying. #10370

## 2.33.5 / 2022-03-08

The binaries published with this release are built with Go1.17.8 to avoid [CVE-2022-24921](https://cve.mitre.org/cgi-bin/cvename.cgi?name=CVE-2022-24921).

* [BUGFIX] Remote-write: Fix deadlock between adding to queue and getting batch. #10395

## 2.33.4 / 2022-02-22

* [BUGFIX] TSDB: Fix panic when m-mapping head chunks onto the disk. #10316

## 2.33.3 / 2022-02-11

* [BUGFIX] Azure SD: Fix a regression when public IP Address isn't set. #10289

## 2.33.2 / 2022-02-11

* [BUGFIX] Azure SD: Fix panic when public IP Address isn't set. #10280
* [BUGFIX] Remote-write: Fix deadlock when stopping a shard. #10279

## 2.33.1 / 2022-02-02

* [BUGFIX] SD: Fix _no such file or directory_ in K8s SD when not running inside K8s. #10235

## 2.33.0 / 2022-01-29

* [CHANGE] PromQL: Promote negative offset and `@` modifer to stable features. #10121
* [CHANGE] Web: Promote remote-write-receiver to stable. #10119
* [FEATURE] Config: Add `stripPort` template function. #10002
* [FEATURE] Promtool: Add cardinality analysis to `check metrics`, enabled by flag `--extended`. #10045
* [FEATURE] SD: Enable target discovery in own K8s namespace. #9881
* [FEATURE] SD: Add provider ID label in K8s SD. #9603
* [FEATURE] Web: Add limit field to the rules API. #10152
* [ENHANCEMENT] Remote-write: Avoid allocations by buffering concrete structs instead of interfaces. #9934
* [ENHANCEMENT] Remote-write: Log time series details for out-of-order samples in remote write receiver. #9894
* [ENHANCEMENT] Remote-write: Shard up more when backlogged. #9274
* [ENHANCEMENT] TSDB: Use simpler map key to improve exemplar ingest performance. #10111
* [ENHANCEMENT] TSDB: Avoid allocations when popping from the intersected postings heap. #10092
* [ENHANCEMENT] TSDB: Make chunk writing non-blocking, avoiding latency spikes in remote-write. #10051
* [ENHANCEMENT] TSDB: Improve label matching performance. #9907
* [ENHANCEMENT] UI: Optimize the service discovery page and add a search bar. #10131
* [ENHANCEMENT] UI: Optimize the target page and add a search bar. #10103
* [BUGFIX] Promtool: Make exit codes more consistent. #9861
* [BUGFIX] Promtool: Fix flakiness of rule testing. #8818
* [BUGFIX] Remote-write: Update `prometheus_remote_storage_queue_highest_sent_timestamp_seconds` metric when write irrecoverably fails. #10102
* [BUGFIX] Storage: Avoid panic in `BufferedSeriesIterator`. #9945
* [BUGFIX] TSDB: CompactBlockMetas should produce correct mint/maxt for overlapping blocks. #10108
* [BUGFIX] TSDB: Fix logging of exemplar storage size. #9938
* [BUGFIX] UI: Fix overlapping click targets for the alert state checkboxes. #10136
* [BUGFIX] UI: Fix _Unhealthy_ filter on target page to actually display only _Unhealthy_ targets. #10103
* [BUGFIX] UI: Fix autocompletion when expression is empty. #10053
* [BUGFIX] TSDB: Fix deadlock from simultaneous GC and write. #10166

## 2.32.1 / 2021-12-17

* [BUGFIX] Scrape: Fix reporting metrics when sample limit is reached during the report. #9996
* [BUGFIX] Scrape: Ensure that scrape interval and scrape timeout are always set. #10023
* [BUGFIX] TSDB: Expose and fix bug in iterators' `Seek()` method. #10030

## 2.32.0 / 2021-12-09

This release introduces the Prometheus Agent, a new mode of operation for
Prometheus optimized for remote-write only scenarios. In this mode, Prometheus
does not generate blocks on the local filesystem and is not queryable locally.
Enable with `--enable-feature=agent`.

Learn more about the Prometheus Agent in our [blog post](https://prometheus.io/blog/2021/11/16/agent/).

* [CHANGE] Remote-write: Change default max retry time from 100ms to 5 seconds. #9634
* [FEATURE] Agent: New mode of operation optimized for remote-write only scenarios, without local storage. Enable with `--enable-feature=agent`. #8785 #9851 #9664 #9939 #9941 #9943
* [FEATURE] Promtool: Add `promtool check service-discovery` command. #8970
* [FEATURE] UI: Add search in metrics dropdown. #9629
* [FEATURE] Templates: Add parseDuration to template functions. #8817
* [ENHANCEMENT] Promtool: Improve test output. #8064
* [ENHANCEMENT] PromQL: Use kahan summation for better numerical stability. #9588
* [ENHANCEMENT] Remote-write: Reuse memory for marshalling. #9412
* [ENHANCEMENT] Scrape: Add `scrape_body_size_bytes` scrape metric behind the `--enable-feature=extra-scrape-metrics` flag. #9569
* [ENHANCEMENT] TSDB: Add windows arm64 support. #9703
* [ENHANCEMENT] TSDB: Optimize query by skipping unneeded sorting in TSDB. #9673
* [ENHANCEMENT] Templates: Support int and uint as datatypes for template formatting. #9680
* [ENHANCEMENT] UI: Prefer `rate` over `rad`, `delta` over `deg`, and `count` over `cos` in autocomplete. #9688
* [ENHANCEMENT] Linode SD: Tune API request page sizes. #9779
* [BUGFIX] TSDB: Add more size checks when writing individual sections in the index. #9710
* [BUGFIX] PromQL: Make `deriv()` return zero values for constant series. #9728
* [BUGFIX] TSDB: Fix panic when checkpoint directory is empty. #9687
* [BUGFIX] TSDB: Fix panic, out of order chunks, and race warning during WAL replay. #9856
* [BUGFIX] UI: Correctly render links for targets with IPv6 addresses that contain a Zone ID. #9853
* [BUGFIX] Promtool: Fix checking of `authorization.credentials_file` and `bearer_token_file` fields. #9883
* [BUGFIX] Uyuni SD: Fix null pointer exception during initialization. #9924 #9950
* [BUGFIX] TSDB: Fix queries after a failed snapshot replay. #9980

## 2.31.2 / 2021-12-09

* [BUGFIX] TSDB: Fix queries after a failed snapshot replay. #9980

## 2.31.1 / 2021-11-05

* [BUGFIX] SD: Fix a panic when the experimental discovery manager receives
  targets during a reload. #9656

## 2.31.0 / 2021-11-02

* [CHANGE] UI: Remove standard PromQL editor in favour of the codemirror-based editor. #9452
* [FEATURE] PromQL: Add trigonometric functions and `atan2` binary operator. #9239 #9248 #9515
* [FEATURE] Remote: Add support for exemplar in the remote write receiver endpoint. #9319 #9414
* [FEATURE] SD: Add PuppetDB service discovery. #8883
* [FEATURE] SD: Add Uyuni service discovery. #8190
* [FEATURE] Web: Add support for security-related HTTP headers. #9546
* [ENHANCEMENT] Azure SD: Add `proxy_url`, `follow_redirects`, `tls_config`. #9267
* [ENHANCEMENT] Backfill: Add `--max-block-duration` in `promtool create-blocks-from rules`. #9511
* [ENHANCEMENT] Config: Print human-readable sizes with unit instead of raw numbers. #9361
* [ENHANCEMENT] HTTP: Re-enable HTTP/2. #9398
* [ENHANCEMENT] Kubernetes SD: Warn user if number of endpoints exceeds limit. #9467
* [ENHANCEMENT] OAuth2: Add TLS configuration to token requests. #9550
* [ENHANCEMENT] PromQL: Several optimizations. #9365 #9360 #9362 #9552
* [ENHANCEMENT] PromQL: Make aggregations deterministic in instant queries. #9459
* [ENHANCEMENT] Rules: Add the ability to limit number of alerts or series. #9260 #9541
* [ENHANCEMENT] SD: Experimental discovery manager to avoid restarts upon reload. Disabled by default, enable with flag `--enable-feature=new-service-discovery-manager`. #9349 #9537
* [ENHANCEMENT] UI: Debounce timerange setting changes. #9359
* [BUGFIX] Backfill: Apply rule labels after query labels. #9421
* [BUGFIX] Scrape: Resolve conflicts between multiple exported label prefixes. #9479 #9518
* [BUGFIX] Scrape: Restart scrape loops when `__scrape_interval__` is changed. #9551
* [BUGFIX] TSDB: Fix memory leak in samples deletion. #9151
* [BUGFIX] UI: Use consistent margin-bottom for all alert kinds. #9318

## 2.30.4 / 2021-12-09

* [BUGFIX] TSDB: Fix queries after a failed snapshot replay. #9980

## 2.30.3 / 2021-10-05

* [BUGFIX] TSDB: Fix panic on failed snapshot replay. #9438
* [BUGFIX] TSDB: Don't fail snapshot replay with exemplar storage disabled when the snapshot contains exemplars. #9438

## 2.30.2 / 2021-10-01

* [BUGFIX] TSDB: Don't error on overlapping m-mapped chunks during WAL replay. #9381

## 2.30.1 / 2021-09-28

* [ENHANCEMENT] Remote Write: Redact remote write URL when used for metric label. #9383
* [ENHANCEMENT] UI: Redact remote write URL and proxy URL passwords in the `/config` page. #9408
* [BUGFIX] promtool rules backfill: Prevent creation of data before the start time. #9339
* [BUGFIX] promtool rules backfill: Do not query after the end time. #9340
* [BUGFIX] Azure SD: Fix panic when no computername is set. #9387

## 2.30.0 / 2021-09-14

* [FEATURE] **experimental** TSDB: Snapshot in-memory chunks on shutdown for faster restarts. Behind `--enable-feature=memory-snapshot-on-shutdown` flag. #7229
* [FEATURE] **experimental** Scrape: Configure scrape interval and scrape timeout via relabeling using `__scrape_interval__` and `__scrape_timeout__` labels respectively. #8911
* [FEATURE] Scrape: Add `scrape_timeout_seconds` and `scrape_sample_limit` metric. Behind `--enable-feature=extra-scrape-metrics` flag to avoid additional cardinality by default. #9247 #9295
* [ENHANCEMENT] Scrape: Add `--scrape.timestamp-tolerance` flag to adjust scrape timestamp tolerance when enabled via `--scrape.adjust-timestamps`. #9283
* [ENHANCEMENT] Remote Write: Improve throughput when sending exemplars. #8921
* [ENHANCEMENT] TSDB: Optimise WAL loading by removing extra map and caching min-time #9160
* [ENHANCEMENT] promtool: Speed up checking for duplicate rules. #9262/#9306
* [ENHANCEMENT] Scrape: Reduce allocations when parsing the metrics. #9299
* [ENHANCEMENT] docker_sd: Support host network mode #9125
* [BUGFIX] Exemplars: Fix panic when resizing exemplar storage from 0 to a non-zero size. #9286
* [BUGFIX] TSDB: Correctly decrement `prometheus_tsdb_head_active_appenders` when the append has no samples. #9230
* [BUGFIX] promtool rules backfill: Return 1 if backfill was unsuccessful. #9303
* [BUGFIX] promtool rules backfill: Avoid creation of overlapping blocks. #9324
* [BUGFIX] config: Fix a panic when reloading configuration with a `null` relabel action. #9224

## 2.29.2 / 2021-08-27

* [BUGFIX] Fix Kubernetes SD failing to discover Ingress in Kubernetes v1.22. #9205
* [BUGFIX] Fix data race in loading write-ahead-log (WAL). #9259

## 2.29.1 / 2021-08-11

* [BUGFIX] tsdb: align atomically accessed int64 to prevent panic in 32-bit
  archs. #9192

## 2.29.0 / 2021-08-11

Note for macOS users: Due to [changes in the upcoming Go 1.17](https://tip.golang.org/doc/go1.17#darwin),
this is the last Prometheus release that supports macOS 10.12 Sierra.

* [CHANGE] Promote `--storage.tsdb.allow-overlapping-blocks` flag to stable. #9117
* [CHANGE] Promote `--storage.tsdb.retention.size` flag to stable. #9004
* [FEATURE] Add Kuma service discovery. #8844
* [FEATURE] Add `present_over_time` PromQL function. #9097
* [FEATURE] Allow configuring exemplar storage via file and make it reloadable. #8974
* [FEATURE] UI: Allow selecting time range with mouse drag. #8977
* [FEATURE] promtool: Add feature flags flag `--enable-feature`. #8958
* [FEATURE] promtool: Add file_sd file validation. #8950
* [ENHANCEMENT] Reduce blocking of outgoing remote write requests from series garbage collection. #9109
* [ENHANCEMENT] Improve write-ahead-log decoding performance. #9106
* [ENHANCEMENT] Improve append performance in TSDB by reducing mutexes usage. #9061
* [ENHANCEMENT] Allow configuring `max_samples_per_send` for remote write metadata. #8959
* [ENHANCEMENT] Add `__meta_gce_interface_ipv4_<name>` meta label to GCE discovery. #8978
* [ENHANCEMENT] Add `__meta_ec2_availability_zone_id` meta label to EC2 discovery. #8896
* [ENHANCEMENT] Add `__meta_azure_machine_computer_name` meta label to Azure discovery. #9112
* [ENHANCEMENT] Add `__meta_hetzner_hcloud_labelpresent_<labelname>` meta label to Hetzner discovery. #9028
* [ENHANCEMENT] promtool: Add compaction efficiency to `promtool tsdb analyze` reports. #8940
* [ENHANCEMENT] promtool: Allow configuring max block duration for backfilling via `--max-block-duration` flag. #8919
* [ENHANCEMENT] UI: Add sorting and filtering to flags page. #8988
* [ENHANCEMENT] UI: Improve alerts page rendering performance. #9005
* [BUGFIX] Log when total symbol size exceeds 2^32 bytes, causing compaction to fail, and skip compaction. #9104
* [BUGFIX] Fix incorrect `target_limit` reloading of zero value. #9120
* [BUGFIX] Fix head GC and pending readers race condition. #9081
* [BUGFIX] Fix timestamp handling in OpenMetrics parser. #9008
* [BUGFIX] Fix potential duplicate metrics in `/federate` endpoint when specifying multiple matchers. #8885
* [BUGFIX] Fix server configuration and validation for authentication via client cert. #9123
* [BUGFIX] Allow `start` and `end` again as label names in PromQL queries. They were disallowed since the introduction of @ timestamp feature. #9119

## 2.28.1 / 2021-07-01

* [BUGFIX]: HTTP SD: Allow `charset` specification in `Content-Type` header. #8981
* [BUGFIX]: HTTP SD: Fix handling of disappeared target groups. #9019
* [BUGFIX]: Fix incorrect log-level handling after moving to go-kit/log. #9021

## 2.28.0 / 2021-06-21

* [CHANGE] UI: Make the new experimental PromQL editor the default. #8925
* [FEATURE] Linode SD: Add Linode service discovery. #8846
* [FEATURE] HTTP SD: Add generic HTTP-based service discovery. #8839
* [FEATURE] Kubernetes SD: Allow configuring API Server access via a kubeconfig file. #8811
* [FEATURE] UI: Add exemplar display support to the graphing interface. #8832 #8945 #8929
* [FEATURE] Consul SD: Add namespace support for Consul Enterprise. #8900
* [ENHANCEMENT] Promtool: Allow silencing output when importing / backfilling data. #8917
* [ENHANCEMENT] Consul SD: Support reading tokens from file. #8926
* [ENHANCEMENT] Rules: Add a new `.ExternalURL` alert field templating variable, containing the external URL of the Prometheus server. #8878
* [ENHANCEMENT] Scrape: Add experimental `body_size_limit` scrape configuration setting to limit the allowed response body size for target scrapes. #8833 #8886
* [ENHANCEMENT] Kubernetes SD: Add ingress class name label for ingress discovery. #8916
* [ENHANCEMENT] UI: Show a startup screen with progress bar when the TSDB is not ready yet. #8662 #8908 #8909 #8946
* [ENHANCEMENT] SD: Add a target creation failure counter `prometheus_target_sync_failed_total` and improve target creation failure handling. #8786
* [ENHANCEMENT] TSDB: Improve validation of exemplar label set length. #8816
* [ENHANCEMENT] TSDB: Add a `prometheus_tsdb_clean_start` metric that indicates whether a TSDB lockfile from a previous run still existed upon startup. #8824
* [BUGFIX] UI: In the experimental PromQL editor, fix autocompletion and parsing for special float values and improve series metadata fetching. #8856
* [BUGFIX] TSDB: When merging chunks, split resulting chunks if they would contain more than the maximum of 120 samples. #8582
* [BUGFIX] SD: Fix the computation of the `prometheus_sd_discovered_targets` metric when using multiple service discoveries. #8828

## 2.27.1 / 2021-05-18

This release contains a bug fix for a security issue in the API endpoint. An
attacker can craft a special URL that redirects a user to any endpoint via an
HTTP 302 response. See the [security advisory][GHSA-vx57-7f4q-fpc7] for more details.

[GHSA-vx57-7f4q-fpc7]:https://github.com/prometheus/prometheus/security/advisories/GHSA-vx57-7f4q-fpc7

This vulnerability has been reported by Aaron Devaney from MDSec.

* [BUGFIX] SECURITY: Fix arbitrary redirects under the /new endpoint (CVE-2021-29622)

## 2.27.0 / 2021-05-12

* [CHANGE] Remote write: Metric `prometheus_remote_storage_samples_bytes_total` renamed to `prometheus_remote_storage_bytes_total`. #8296
* [FEATURE] Promtool: Retroactive rule evaluation functionality. #7675
* [FEATURE] Configuration: Environment variable expansion for external labels. Behind `--enable-feature=expand-external-labels` flag. #8649
* [FEATURE] TSDB: Add a flag(`--storage.tsdb.max-block-chunk-segment-size`) to control the max chunks file size of the blocks for small Prometheus instances. #8478
* [FEATURE] UI: Add a dark theme. #8604
* [FEATURE] AWS Lightsail Discovery: Add AWS Lightsail Discovery. #8693
* [FEATURE] Docker Discovery: Add Docker Service Discovery. #8629
* [FEATURE] OAuth: Allow OAuth 2.0 to be used anywhere an HTTP client is used. #8761
* [FEATURE] Remote Write: Send exemplars via remote write. Experimental and disabled by default. #8296
* [ENHANCEMENT] Digital Ocean Discovery: Add `__meta_digitalocean_vpc` label. #8642
* [ENHANCEMENT] Scaleway Discovery: Read Scaleway secret from a file. #8643
* [ENHANCEMENT] Scrape: Add configurable limits for label size and count. #8777
* [ENHANCEMENT] UI: Add 16w and 26w time range steps. #8656
* [ENHANCEMENT] Templating: Enable parsing strings in `humanize` functions. #8682
* [BUGFIX] UI: Provide errors instead of blank page on TSDB Status Page. #8654 #8659
* [BUGFIX] TSDB: Do not panic when writing very large records to the WAL. #8790
* [BUGFIX] TSDB: Avoid panic when mmaped memory is referenced after the file is closed. #8723
* [BUGFIX] Scaleway Discovery: Fix nil pointer dereference. #8737
* [BUGFIX] Consul Discovery: Restart no longer required after config update with no targets. #8766

## 2.26.0 / 2021-03-31

Prometheus is now built and supporting Go 1.16 (#8544). This reverts the memory release pattern added in Go 1.12. This makes common RSS usage metrics showing more accurate number for actual memory used by Prometheus. You can read more details [here](https://www.bwplotka.dev/2019/golang-memory-monitoring/).

Note that from this release Prometheus is using Alertmanager v2 by default.

* [CHANGE] Alerting: Using Alertmanager v2 API by default. #8626
* [CHANGE] Prometheus/Promtool: As agreed on dev summit, binaries are now printing help and usage to stdout instead of stderr. #8542
* [FEATURE] Remote: Add support for AWS SigV4 auth method for remote_write. #8509
* [FEATURE] Scaleway Discovery: Add Scaleway Service Discovery. #8555
* [FEATURE] PromQL: Allow negative offsets. Behind `--enable-feature=promql-negative-offset` flag. #8487
* [FEATURE] **experimental** Exemplars: Add in-memory storage for exemplars. Behind `--enable-feature=exemplar-storage` flag. #6635
* [FEATURE] UI: Add advanced auto-completion, syntax highlighting and linting to graph page query input. #8634
* [ENHANCEMENT] Digital Ocean Discovery: Add `__meta_digitalocean_image` label. #8497
* [ENHANCEMENT] PromQL: Add `last_over_time`, `sgn`, `clamp` functions. #8457
* [ENHANCEMENT] Scrape: Add support for specifying type of Authorization header credentials with Bearer by default. #8512
* [ENHANCEMENT] Scrape: Add `follow_redirects` option to scrape configuration. #8546
* [ENHANCEMENT] Remote: Allow retries on HTTP 429 response code for remote_write. Disabled by default. See [configuration docs](https://prometheus.io/docs/prometheus/latest/configuration/configuration/#remote_write) for details. #8237 #8477
* [ENHANCEMENT] Remote: Allow configuring custom headers for remote_read. See [configuration docs](https://prometheus.io/docs/prometheus/latest/configuration/configuration/#remote_read) for details. #8516
* [ENHANCEMENT] UI: Hitting Enter now triggers new query. #8581
* [ENHANCEMENT] UI: Better handling of long rule and names on the `/rules` and `/targets` pages. #8608 #8609
* [ENHANCEMENT] UI: Add collapse/expand all button on the `/targets` page. #8486
* [BUGFIX] TSDB: Eager deletion of removable blocks on every compaction, saving disk peak space usage. #8007
* [BUGFIX] PromQL: Fix parser support for special characters like`炬`. #8517
* [BUGFIX] Rules: Update rule health for append/commit fails. #8619

## 2.25.2 / 2021-03-16

* [BUGFIX] Fix the ingestion of scrapes when the wall clock changes, e.g. on suspend. #8601

## 2.25.1 / 2021-03-14

* [BUGFIX] Fix a crash in `promtool` when a subquery with default resolution is used. #8569
* [BUGFIX] Fix a bug that could return duplicate datapoints in queries. #8591
* [BUGFIX] Fix crashes with arm64 when compiled with go1.16. #8593

## 2.25.0 / 2021-02-17

This release includes a new `--enable-feature=` flag that enables
experimental features. Such features might be changed or removed in the future.

In the next minor release (2.26), Prometheus will use the Alertmanager API v2.
It will be done by defaulting `alertmanager_config.api_version` to `v2`.
Alertmanager API v2 was released in Alertmanager v0.16.0 (released in January
2019).

* [FEATURE] **experimental** API: Accept remote_write requests. Behind the --enable-feature=remote-write-receiver flag. #8424
* [FEATURE] **experimental** PromQL: Add `@ <timestamp>` modifier. Behind the --enable-feature=promql-at-modifier flag. #8121 #8436 #8425
* [ENHANCEMENT] Add optional name property to testgroup for better test failure output. #8440
* [ENHANCEMENT] Add warnings into React Panel on the Graph page. #8427
* [ENHANCEMENT] TSDB: Increase the number of buckets for the compaction duration metric. #8342
* [ENHANCEMENT] Remote: Allow passing along custom remote_write HTTP headers. #8416
* [ENHANCEMENT] Mixins: Scope grafana configuration. #8332
* [ENHANCEMENT] Kubernetes SD: Add endpoint labels metadata. #8273
* [ENHANCEMENT] UI: Expose total number of label pairs in head in TSDB stats page. #8343
* [ENHANCEMENT] TSDB: Reload blocks every minute, to detect new blocks and enforce retention more often. #8340
* [BUGFIX] API: Fix global URL when external address has no port. #8359
* [BUGFIX] Backfill: Fix error message handling. #8432
* [BUGFIX] Backfill: Fix "add sample: out of bounds" error when series span an entire block. #8476
* [BUGFIX] Deprecate unused flag --alertmanager.timeout. #8407
* [BUGFIX] Mixins: Support remote-write metrics renamed in v2.23 in alerts. #8423
* [BUGFIX] Remote: Fix garbage collection of dropped series in remote write. #8387
* [BUGFIX] Remote: Log recoverable remote write errors as warnings. #8412
* [BUGFIX] TSDB: Remove pre-2.21 temporary blocks on start. #8353.
* [BUGFIX] UI: Fix duplicated keys on /targets page. #8456
* [BUGFIX] UI: Fix label name leak into class name. #8459

## 2.24.1 / 2021-01-20

* [ENHANCEMENT] Cache basic authentication results to significantly improve performance of HTTP endpoints (via an update of prometheus/exporter-toolkit).
* [BUGFIX] Prevent user enumeration by timing requests sent to authenticated HTTP endpoints (via an update of prometheus/exporter-toolkit).

## 2.24.0 / 2021-01-06

* [FEATURE] Add TLS and basic authentication to HTTP endpoints. #8316
* [FEATURE] promtool: Add `check web-config` subcommand to check web config files. #8319
* [FEATURE] promtool: Add `tsdb create-blocks-from openmetrics` subcommand to backfill metrics data from an OpenMetrics file. #8084
* [ENHANCEMENT] HTTP API: Fast-fail queries with only empty matchers. #8288
* [ENHANCEMENT] HTTP API: Support matchers for labels API. #8301
* [ENHANCEMENT] promtool: Improve checking of URLs passed on the command line. #7956
* [ENHANCEMENT] SD: Expose IPv6 as a label in EC2 SD. #7086
* [ENHANCEMENT] SD: Reuse EC2 client, reducing frequency of requesting credentials. #8311
* [ENHANCEMENT] TSDB: Add logging when compaction takes more than the block time range. #8151
* [ENHANCEMENT] TSDB: Avoid unnecessary GC runs after compaction. #8276
* [BUGFIX] HTTP API: Avoid double-closing of channel when quitting multiple times via HTTP. #8242
* [BUGFIX] SD: Ignore CNAME records in DNS SD to avoid spurious `Invalid SRV record` warnings. #8216
* [BUGFIX] SD: Avoid config error triggered by valid label selectors in Kubernetes SD. #8285

## 2.23.0 / 2020-11-26

* [CHANGE] UI: Make the React UI default. #8142
* [CHANGE] Remote write: The following metrics were removed/renamed in remote write. #6815
  * `prometheus_remote_storage_succeeded_samples_total` was removed and `prometheus_remote_storage_samples_total` was introduced for all the samples attempted to send.
  * `prometheus_remote_storage_sent_bytes_total` was removed and replaced with `prometheus_remote_storage_samples_bytes_total` and `prometheus_remote_storage_metadata_bytes_total`.
  * `prometheus_remote_storage_failed_samples_total` -> `prometheus_remote_storage_samples_failed_total` .
  * `prometheus_remote_storage_retried_samples_total` -> `prometheus_remote_storage_samples_retried_total`.
  * `prometheus_remote_storage_dropped_samples_total` -> `prometheus_remote_storage_samples_dropped_total`.
  * `prometheus_remote_storage_pending_samples` -> `prometheus_remote_storage_samples_pending`.
* [CHANGE] Remote: Do not collect non-initialized timestamp metrics. #8060
* [FEATURE] [EXPERIMENTAL] Remote write: Allow metric metadata to be propagated via remote write. The following new metrics were introduced: `prometheus_remote_storage_metadata_total`, `prometheus_remote_storage_metadata_failed_total`, `prometheus_remote_storage_metadata_retried_total`, `prometheus_remote_storage_metadata_bytes_total`. #6815
* [ENHANCEMENT] Remote write: Added a metric `prometheus_remote_storage_max_samples_per_send` for remote write. #8102
* [ENHANCEMENT] TSDB: Make the snapshot directory name always the same length. #8138
* [ENHANCEMENT] TSDB: Create a checkpoint only once at the end of all head compactions. #8067
* [ENHANCEMENT] TSDB: Avoid Series API from hitting the chunks. #8050
* [ENHANCEMENT] TSDB: Cache label name and last value when adding series during compactions making compactions faster. #8192
* [ENHANCEMENT] PromQL: Improved performance of Hash method making queries a bit faster. #8025
* [ENHANCEMENT] promtool: `tsdb list` now prints block sizes. #7993
* [ENHANCEMENT] promtool: Calculate mint and maxt per test avoiding unnecessary calculations. #8096
* [ENHANCEMENT] SD: Add filtering of services to Docker Swarm SD. #8074
* [BUGFIX] React UI: Fix button display when there are no panels. #8155
* [BUGFIX] PromQL: Fix timestamp() method for vector selector inside parenthesis. #8164
* [BUGFIX] PromQL: Don't include rendered expression on PromQL parse errors. #8177
* [BUGFIX] web: Fix panic with double close() of channel on calling `/-/quit/`. #8166
* [BUGFIX] TSDB: Fixed WAL corruption on partial writes within a page causing `invalid checksum` error on WAL replay. #8125
* [BUGFIX] Update config metrics `prometheus_config_last_reload_successful` and `prometheus_config_last_reload_success_timestamp_seconds` right after initial validation before starting TSDB.
* [BUGFIX] promtool: Correctly detect duplicate label names in exposition.

## 2.22.2 / 2020-11-16

* [BUGFIX] Fix race condition in syncing/stopping/reloading scrapers. #8176

## 2.22.1 / 2020-11-03

* [BUGFIX] Fix potential "mmap: invalid argument" errors in loading the head chunks, after an unclean shutdown, by performing read repairs. #8061
* [BUGFIX] Fix serving metrics and API when reloading scrape config. #8104
* [BUGFIX] Fix head chunk size calculation for size based retention. #8139

## 2.22.0 / 2020-10-07

As announced in the 2.21.0 release notes, the experimental gRPC API v2 has been
removed.

* [CHANGE] web: Remove APIv2. #7935
* [ENHANCEMENT] React UI: Implement missing TSDB head stats section. #7876
* [ENHANCEMENT] UI: Add Collapse all button to targets page. #6957
* [ENHANCEMENT] UI: Clarify alert state toggle via checkbox icon. #7936
* [ENHANCEMENT] Add `rule_group_last_evaluation_samples` and `prometheus_tsdb_data_replay_duration_seconds` metrics. #7737 #7977
* [ENHANCEMENT] Gracefully handle unknown WAL record types. #8004
* [ENHANCEMENT] Issue a warning for 64 bit systems running 32 bit binaries. #8012
* [BUGFIX] Adjust scrape timestamps to align them to the intended schedule, effectively reducing block size. Workaround for a regression in go1.14+. #7976
* [BUGFIX] promtool: Ensure alert rules are marked as restored in unit tests. #7661
* [BUGFIX] Eureka: Fix service discovery when compiled in 32-bit. #7964
* [BUGFIX] Don't do literal regex matching optimisation when case insensitive. #8013
* [BUGFIX] Fix classic UI sometimes running queries for instant query when in range query mode. #7984

## 2.21.0 / 2020-09-11

This release is built with Go 1.15, which deprecates [X.509 CommonName](https://golang.org/doc/go1.15#commonname)
in TLS certificates validation.

In the unlikely case that you use the gRPC API v2 (which is limited to TSDB
admin commands), please note that we will remove this experimental API in the
next minor release 2.22.

* [CHANGE] Disable HTTP/2 because of concerns with the Go HTTP/2 client. #7588 #7701
* [CHANGE] PromQL: `query_log_file` path is now relative to the config file. #7701
* [CHANGE] Promtool: Replace the tsdb command line tool by a promtool tsdb subcommand. #6088
* [CHANGE] Rules: Label `rule_group_iterations` metric with group name. #7823
* [FEATURE] Eureka SD: New service discovery. #3369
* [FEATURE] Hetzner SD: New service discovery. #7822
* [FEATURE] Kubernetes SD: Support Kubernetes EndpointSlices. #6838
* [FEATURE] Scrape: Add per scrape-config targets limit. #7554
* [ENHANCEMENT] Support composite durations in PromQL, config and UI, e.g. 1h30m. #7713 #7833
* [ENHANCEMENT] DNS SD: Add SRV record target and port meta labels. #7678
* [ENHANCEMENT] Docker Swarm SD: Support tasks and service without published ports. #7686
* [ENHANCEMENT] PromQL: Reduce the amount of data queried by remote read when a subquery has an offset. #7667
* [ENHANCEMENT] Promtool: Add `--time` option to query instant command. #7829
* [ENHANCEMENT] UI: Respect the `--web.page-title` parameter in the React UI. #7607
* [ENHANCEMENT] UI: Add duration, labels, annotations to alerts page in the React UI. #7605
* [ENHANCEMENT] UI: Add duration on the React UI rules page, hide annotation and labels if empty. #7606
* [BUGFIX] API: Deduplicate series in /api/v1/series. #7862
* [BUGFIX] PromQL: Drop metric name in bool comparison between two instant vectors. #7819
* [BUGFIX] PromQL: Exit with an error when time parameters can't be parsed. #7505
* [BUGFIX] Remote read: Re-add accidentally removed tracing for remote-read requests. #7916
* [BUGFIX] Rules: Detect extra fields in rule files. #7767
* [BUGFIX] Rules: Disallow overwriting the metric name in the `labels` section of recording rules. #7787
* [BUGFIX] Rules: Keep evaluation timestamp across reloads. #7775
* [BUGFIX] Scrape: Do not stop scrapes in progress during reload. #7752
* [BUGFIX] TSDB: Fix `chunks.HeadReadWriter: maxt of the files are not set` error. #7856
* [BUGFIX] TSDB: Delete blocks atomically to prevent corruption when there is a panic/crash during deletion. #7772
* [BUGFIX] Triton SD: Fix a panic when triton_sd_config is nil. #7671
* [BUGFIX] UI: Fix react UI bug with series going on and off. #7804
* [BUGFIX] UI: Fix styling bug for target labels with special names in React UI. #7902
* [BUGFIX] Web: Stop CMUX and GRPC servers even with stale connections, preventing the server to stop on SIGTERM. #7810

## 2.20.1 / 2020-08-05

* [BUGFIX] SD: Reduce the Consul watch timeout to 2m and adjust the request timeout accordingly. #7724

## 2.20.0 / 2020-07-22

This release changes WAL compression from opt-in to default. WAL compression will prevent a downgrade to v2.10 or earlier without deleting the WAL. Disable WAL compression explicitly by setting the command line flag `--no-storage.tsdb.wal-compression` if you require downgrading to v2.10 or earlier.

* [CHANGE] promtool: Changed rule numbering from 0-based to 1-based when reporting rule errors. #7495
* [CHANGE] Remote read: Added `prometheus_remote_storage_read_queries_total` counter and `prometheus_remote_storage_read_request_duration_seconds` histogram, removed `prometheus_remote_storage_remote_read_queries_total` counter.
* [CHANGE] Remote write: Added buckets for longer durations to `prometheus_remote_storage_sent_batch_duration_seconds` histogram.
* [CHANGE] TSDB: WAL compression is enabled by default. #7410
* [FEATURE] PromQL: Added `group()` aggregator. #7480
* [FEATURE] SD: Added Docker Swarm SD. #7420
* [FEATURE] SD: Added DigitalOcean SD. #7407
* [FEATURE] SD: Added Openstack config option to query alternative endpoints. #7494
* [ENHANCEMENT] Configuration: Exit early on invalid config file and signal it with exit code 2. #7399
* [ENHANCEMENT] PromQL: `without` is now a valid metric identifier. #7533
* [ENHANCEMENT] PromQL: Optimized regex label matching for literals within the pattern or as prefix/suffix. #7453 #7503
* [ENHANCEMENT] promtool: Added time range parameters for labels API in promtool. #7463
* [ENHANCEMENT] Remote write: Include samples waiting in channel in pending samples metric. Log number of dropped samples on hard shutdown. #7335
* [ENHANCEMENT] Scrape: Ingest synthetic scrape report metrics atomically with the corresponding scraped metrics. #7562
* [ENHANCEMENT] SD: Reduce timeouts for Openstack SD. #7507
* [ENHANCEMENT] SD: Use 10m timeout for Consul watches. #7423
* [ENHANCEMENT] SD: Added AMI meta label for EC2 SD. #7386
* [ENHANCEMENT] TSDB: Increment WAL corruption metric also on WAL corruption during checkpointing. #7491
* [ENHANCEMENT] TSDB: Improved query performance for high-cardinality labels. #7448
* [ENHANCEMENT] UI: Display dates as well as timestamps in status page. #7544
* [ENHANCEMENT] UI: Improved scrolling when following hash-fragment links. #7456
* [ENHANCEMENT] UI: React UI renders numbers in alerts in a more human-readable way. #7426
* [BUGFIX] API: Fixed error status code in the query API. #7435
* [BUGFIX] PromQL: Fixed `avg` and `avg_over_time` for NaN, Inf, and float64 overflows. #7346
* [BUGFIX] PromQL: Fixed off-by-one error in `histogram_quantile`. #7393
* [BUGFIX] promtool: Support extended durations in rules unit tests. #6297
* [BUGFIX] Scrape: Fix undercounting for `scrape_samples_post_metric_relabeling` in case of errors. #7342
* [BUGFIX] TSDB: Don't panic on WAL corruptions. #7550
* [BUGFIX] TSDB: Avoid leaving behind empty files in `chunks_head`, causing startup failures. #7573
* [BUGFIX] TSDB: Fixed race between compact (gc, populate) and head append causing unknown symbol error. #7560
* [BUGFIX] TSDB: Fixed unknown symbol error during head compaction. #7526
* [BUGFIX] TSDB: Fixed panic during TSDB metric registration. #7501
* [BUGFIX] TSDB: Fixed `--limit` command line flag in `tsdb` tool. #7430

## 2.19.3 / 2020-07-24

* [BUGFIX] TSDB: Don't panic on WAL corruptions. #7550
* [BUGFIX] TSDB: Avoid leaving behind empty files in chunks_head, causing startup failures. #7573

## 2.19.2 / 2020-06-26

* [BUGFIX] Remote Write: Fix panic when reloading config with modified queue parameters. #7452

## 2.19.1 / 2020-06-18

* [BUGFIX] TSDB: Fix m-map file truncation leading to unsequential files. #7414

## 2.19.0 / 2020-06-09

* [FEATURE] TSDB: Memory-map full chunks of Head (in-memory) block from disk. This reduces memory footprint and makes restarts faster. #6679
* [ENHANCEMENT] Discovery: Added discovery support for Triton global zones. #7250
* [ENHANCEMENT] Increased alert resend delay to be more tolerant towards failures. #7228
* [ENHANCEMENT] Remote Read: Added `prometheus_remote_storage_remote_read_queries_total` counter to count total number of remote read queries. #7328
* [ENHANCEMEMT] Added time range parameters for label names and label values API. #7288
* [ENHANCEMENT] TSDB: Reduced contention in isolation for high load. #7332
* [BUGFIX] PromQL: Eliminated collision while checking for duplicate labels. #7058
* [BUGFIX] React UI: Don't null out data when clicking on the current tab. #7243
* [BUGFIX] PromQL: Correctly track number of samples for a query. #7307
* [BUGFIX] PromQL: Return NaN when histogram buckets have 0 observations. #7318

## 2.18.2 / 2020-06-09

* [BUGFIX] TSDB: Fix incorrect query results when using Prometheus with remote reads configured #7361

## 2.18.1 / 2020-05-07

* [BUGFIX] TSDB: Fixed snapshot API. #7217

## 2.18.0 / 2020-05-05

* [CHANGE] Federation: Only use local TSDB for federation (ignore remote read). #7096
* [CHANGE] Rules: `rule_evaluations_total` and `rule_evaluation_failures_total` have a `rule_group` label now. #7094
* [FEATURE] Tracing: Added experimental Jaeger support #7148
* [ENHANCEMENT] TSDB: Significantly reduce WAL size kept around after a block cut. #7098
* [ENHANCEMENT] Discovery: Add `architecture` meta label for EC2. #7000
* [BUGFIX] UI: Fixed wrong MinTime reported by /status. #7182
* [BUGFIX] React UI: Fixed multiselect legend on OSX. #6880
* [BUGFIX] Remote Write: Fixed blocked resharding edge case. #7122
* [BUGFIX] Remote Write: Fixed remote write not updating on relabel configs change. #7073

## 2.17.2 / 2020-04-20

* [BUGFIX] Federation: Register federation metrics #7081
* [BUGFIX] PromQL: Fix panic in parser error handling #7132
* [BUGFIX] Rules: Fix reloads hanging when deleting a rule group that is being evaluated #7138
* [BUGFIX] TSDB: Fix a memory leak when prometheus starts with an empty TSDB WAL #7135
* [BUGFIX] TSDB: Make isolation more robust to panics in web handlers #7129 #7136

## 2.17.1 / 2020-03-26

* [BUGFIX] TSDB: Fix query performance regression that increased memory and CPU usage #7051

## 2.17.0 / 2020-03-24

This release implements isolation in TSDB. API queries and recording rules are
guaranteed to only see full scrapes and full recording rules. This comes with a
certain overhead in resource usage. Depending on the situation, there might be
some increase in memory usage, CPU usage, or query latency.

* [FEATURE] TSDB: Support isolation #6841
* [ENHANCEMENT] PromQL: Allow more keywords as metric names #6933
* [ENHANCEMENT] React UI: Add normalization of localhost URLs in targets page #6794
* [ENHANCEMENT] Remote read: Read from remote storage concurrently #6770
* [ENHANCEMENT] Rules: Mark deleted rule series as stale after a reload #6745
* [ENHANCEMENT] Scrape: Log scrape append failures as debug rather than warn #6852
* [ENHANCEMENT] TSDB: Improve query performance for queries that partially hit the head #6676
* [ENHANCEMENT] Consul SD: Expose service health as meta label #5313
* [ENHANCEMENT] EC2 SD: Expose EC2 instance lifecycle as meta label #6914
* [ENHANCEMENT] Kubernetes SD: Expose service type as meta label for K8s service role #6684
* [ENHANCEMENT] Kubernetes SD: Expose label_selector and field_selector #6807
* [ENHANCEMENT] Openstack SD: Expose hypervisor id as meta label #6962
* [BUGFIX] PromQL: Do not escape HTML-like chars in query log #6834 #6795
* [BUGFIX] React UI: Fix data table matrix values #6896
* [BUGFIX] React UI: Fix new targets page not loading when using non-ASCII characters #6892
* [BUGFIX] Remote read: Fix duplication of metrics read from remote storage with external labels #6967 #7018
* [BUGFIX] Remote write: Register WAL watcher and live reader metrics for all remotes, not just the first one #6998
* [BUGFIX] Scrape: Prevent removal of metric names upon relabeling #6891
* [BUGFIX] Scrape: Fix 'superfluous response.WriteHeader call' errors when scrape fails under some circonstances #6986
* [BUGFIX] Scrape: Fix crash when reloads are separated by two scrape intervals #7011

## 2.16.0 / 2020-02-13

* [FEATURE] React UI: Support local timezone on /graph #6692
* [FEATURE] PromQL: add absent_over_time query function #6490
* [FEATURE] Adding optional logging of queries to their own file #6520
* [ENHANCEMENT] React UI: Add support for rules page and "Xs ago" duration displays #6503
* [ENHANCEMENT] React UI: alerts page, replace filtering togglers tabs with checkboxes #6543
* [ENHANCEMENT] TSDB: Export metric for WAL write errors #6647
* [ENHANCEMENT] TSDB: Improve query performance for queries that only touch the most recent 2h of data. #6651
* [ENHANCEMENT] PromQL: Refactoring in parser errors to improve error messages #6634
* [ENHANCEMENT] PromQL: Support trailing commas in grouping opts #6480
* [ENHANCEMENT] Scrape: Reduce memory usage on reloads by reusing scrape cache #6670
* [ENHANCEMENT] Scrape: Add metrics to track bytes and entries in the metadata cache #6675
* [ENHANCEMENT] promtool: Add support for line-column numbers for invalid rules output #6533
* [ENHANCEMENT] Avoid restarting rule groups when it is unnecessary #6450
* [BUGFIX] React UI: Send cookies on fetch() on older browsers #6553
* [BUGFIX] React UI: adopt grafana flot fix for stacked graphs #6603
* [BUFGIX] React UI: broken graph page browser history so that back button works as expected #6659
* [BUGFIX] TSDB: ensure compactionsSkipped metric is registered, and log proper error if one is returned from head.Init #6616
* [BUGFIX] TSDB: return an error on ingesting series with duplicate labels #6664
* [BUGFIX] PromQL: Fix unary operator precedence #6579
* [BUGFIX] PromQL: Respect query.timeout even when we reach query.max-concurrency #6712
* [BUGFIX] PromQL: Fix string and parentheses handling in engine, which affected React UI #6612
* [BUGFIX] PromQL: Remove output labels returned by absent() if they are produced by multiple identical label matchers #6493
* [BUGFIX] Scrape: Validate that OpenMetrics input ends with `# EOF` #6505
* [BUGFIX] Remote read: return the correct error if configs can't be marshal'd to JSON #6622
* [BUGFIX] Remote write: Make remote client `Store` use passed context, which can affect shutdown timing #6673
* [BUGFIX] Remote write: Improve sharding calculation in cases where we would always be consistently behind by tracking pendingSamples #6511
* [BUGFIX] Ensure prometheus_rule_group metrics are deleted when a rule group is removed #6693

## 2.15.2 / 2020-01-06

* [BUGFIX] TSDB: Fixed support for TSDB blocks built with Prometheus before 2.1.0. #6564
* [BUGFIX] TSDB: Fixed block compaction issues on Windows. #6547

## 2.15.1 / 2019-12-25

* [BUGFIX] TSDB: Fixed race on concurrent queries against same data. #6512

## 2.15.0 / 2019-12-23

* [CHANGE] Discovery: Removed `prometheus_sd_kubernetes_cache_*` metrics. Additionally `prometheus_sd_kubernetes_workqueue_latency_seconds` and `prometheus_sd_kubernetes_workqueue_work_duration_seconds` metrics now show correct values in seconds. #6393
* [CHANGE] Remote write: Changed `query` label on `prometheus_remote_storage_*` metrics to `remote_name` and `url`. #6043
* [FEATURE] API: Added new endpoint for exposing per metric metadata `/metadata`. #6420 #6442
* [ENHANCEMENT] TSDB: Significantly reduced memory footprint of loaded TSDB blocks. #6418 #6461
* [ENHANCEMENT] TSDB: Significantly optimized what we buffer during compaction which should result in lower memory footprint during compaction. #6422 #6452 #6468 #6475
* [ENHANCEMENT] TSDB: Improve replay latency. #6230
* [ENHANCEMENT] TSDB: WAL size is now used for size based retention calculation. #5886
* [ENHANCEMENT] Remote read: Added query grouping and range hints to the remote read request #6401
* [ENHANCEMENT] Remote write: Added `prometheus_remote_storage_sent_bytes_total` counter per queue. #6344
* [ENHANCEMENT] promql: Improved PromQL parser performance. #6356
* [ENHANCEMENT] React UI: Implemented missing pages like `/targets` #6276, TSDB status page #6281 #6267 and many other fixes and performance improvements.
* [ENHANCEMENT] promql: Prometheus now accepts spaces between time range and square bracket. e.g `[ 5m]` #6065
* [BUGFIX] Config: Fixed alertmanager configuration to not miss targets when configurations are similar. #6455
* [BUGFIX] Remote write: Value of `prometheus_remote_storage_shards_desired` gauge shows raw value of desired shards and it's updated correctly. #6378
* [BUGFIX] Rules: Prometheus now fails the evaluation of rules and alerts where metric results collide with labels specified in `labels` field. #6469
* [BUGFIX] API: Targets Metadata API `/targets/metadata` now accepts empty `match_targets` parameter as in the spec. #6303

## 2.14.0 / 2019-11-11

* [SECURITY/BUGFIX] UI: Ensure warnings from the API are escaped. #6279
* [FEATURE] API: `/api/v1/status/runtimeinfo` and `/api/v1/status/buildinfo` endpoints added for use by the React UI. #6243
* [FEATURE] React UI: implement the new experimental React based UI. #5694 and many more
  * Can be found by under `/new`.
  * Not all pages are implemented yet.
* [FEATURE] Status: Cardinality statistics added to the Runtime & Build Information page. #6125
* [ENHANCEMENT/BUGFIX] Remote write: fix delays in remote write after a compaction. #6021
* [ENHANCEMENT] UI: Alerts can be filtered by state. #5758
* [BUGFIX] API: lifecycle endpoints return 403 when not enabled. #6057
* [BUGFIX] Build: Fix Solaris build. #6149
* [BUGFIX] Promtool: Remove false duplicate rule warnings when checking rule files with alerts. #6270
* [BUGFIX] Remote write: restore use of deduplicating logger in remote write. #6113
* [BUGFIX] Remote write: do not reshard when unable to send samples. #6111
* [BUGFIX] Service discovery: errors are no longer logged on context cancellation. #6116, #6133
* [BUGFIX] UI: handle null response from API properly. #6071

## 2.13.1 / 2019-10-16

* [BUGFIX] Fix panic in ARM builds of Prometheus. #6110
* [BUGFIX] promql: fix potential panic in the query logger. #6094
* [BUGFIX] Multiple errors of http: superfluous response.WriteHeader call in the logs. #6145

## 2.13.0 / 2019-10-04

* [SECURITY/BUGFIX] UI: Fix a Stored DOM XSS vulnerability with query history [CVE-2019-10215](http://cve.mitre.org/cgi-bin/cvename.cgi?name=CVE-2019-10215). #6098
* [CHANGE] Metrics: renamed prometheus_sd_configs_failed_total to prometheus_sd_failed_configs and changed to Gauge #5254
* [ENHANCEMENT] Include the tsdb tool in builds. #6089
* [ENHANCEMENT] Service discovery: add new node address types for kubernetes. #5902
* [ENHANCEMENT] UI: show warnings if query have returned some warnings. #5964
* [ENHANCEMENT] Remote write: reduce memory usage of the series cache. #5849
* [ENHANCEMENT] Remote read: use remote read streaming to reduce memory usage. #5703
* [ENHANCEMENT] Metrics: added metrics for remote write max/min/desired shards to queue manager. #5787
* [ENHANCEMENT] Promtool: show the warnings during label query. #5924
* [ENHANCEMENT] Promtool: improve error messages when parsing bad rules. #5965
* [ENHANCEMENT] Promtool: more promlint rules. #5515
* [BUGFIX] Promtool: fix recording inconsistency due to duplicate labels. #6026
* [BUGFIX] UI: fixes service-discovery view when accessed from unhealthy targets. #5915
* [BUGFIX] Metrics format: OpenMetrics parser crashes on short input. #5939
* [BUGFIX] UI: avoid truncated Y-axis values. #6014

## 2.12.0 / 2019-08-17

* [FEATURE] Track currently active PromQL queries in a log file. #5794
* [FEATURE] Enable and provide binaries for `mips64` / `mips64le` architectures. #5792
* [ENHANCEMENT] Improve responsiveness of targets web UI and API endpoint. #5740
* [ENHANCEMENT] Improve remote write desired shards calculation. #5763
* [ENHANCEMENT] Flush TSDB pages more precisely. tsdb#660
* [ENHANCEMENT] Add `prometheus_tsdb_retention_limit_bytes` metric. tsdb#667
* [ENHANCEMENT] Add logging during TSDB WAL replay on startup. tsdb#662
* [ENHANCEMENT] Improve TSDB memory usage. tsdb#653, tsdb#643, tsdb#654, tsdb#642, tsdb#627
* [BUGFIX] Check for duplicate label names in remote read. #5829
* [BUGFIX] Mark deleted rules' series as stale on next evaluation. #5759
* [BUGFIX] Fix JavaScript error when showing warning about out-of-sync server time. #5833
* [BUGFIX] Fix `promtool test rules` panic when providing empty `exp_labels`. #5774
* [BUGFIX] Only check last directory when discovering checkpoint number. #5756
* [BUGFIX] Fix error propagation in WAL watcher helper functions. #5741
* [BUGFIX] Correctly handle empty labels from alert templates. #5845

## 2.11.2 / 2019-08-14

* [BUGFIX/SECURITY] Fix a Stored DOM XSS vulnerability with query history. #5888

## 2.11.1 / 2019-07-10

* [BUGFIX] Fix potential panic when prometheus is watching multiple zookeeper paths. #5749

## 2.11.0 / 2019-07-09

* [CHANGE] Remove `max_retries` from queue_config (it has been unused since rewriting remote-write to utilize the write-ahead-log). #5649
* [CHANGE] The meta file `BlockStats` no longer holds size information. This is now dynamically calculated and kept in memory. It also includes the meta file size which was not included before. tsdb#637
* [CHANGE] Renamed metric from `prometheus_tsdb_wal_reader_corruption_errors` to `prometheus_tsdb_wal_reader_corruption_errors_total`. tsdb#622
* [FEATURE] Add option to use Alertmanager API v2. #5482
* [FEATURE] Added `humanizePercentage` function for templates. #5670
* [FEATURE] Include InitContainers in Kubernetes Service Discovery. #5598
* [FEATURE] Provide option to compress WAL records using Snappy. [#609](https://github.com/prometheus/tsdb/pull/609)
* [ENHANCEMENT] Create new clean segment when starting the WAL. tsdb#608
* [ENHANCEMENT] Reduce allocations in PromQL aggregations. #5641
* [ENHANCEMENT] Add storage warnings to LabelValues and LabelNames API results. #5673
* [ENHANCEMENT] Add `prometheus_http_requests_total` metric. #5640
* [ENHANCEMENT] Enable openbsd/arm build. #5696
* [ENHANCEMENT] Remote-write allocation improvements. #5614
* [ENHANCEMENT] Query performance improvement: Efficient iteration and search in HashForLabels and HashWithoutLabels. #5707
* [ENHANCEMENT] Allow injection of arbitrary headers in promtool. #4389
* [ENHANCEMENT] Allow passing `external_labels` in alert unit tests groups. #5608
* [ENHANCEMENT] Allows globs for rules when unit testing. #5595
* [ENHANCEMENT] Improved postings intersection matching. tsdb#616
* [ENHANCEMENT] Reduced disk usage for WAL for small setups. tsdb#605
* [ENHANCEMENT] Optimize queries using regexp for set lookups. tsdb#602
* [BUGFIX] resolve race condition in maxGauge. #5647
* [BUGFIX] Fix ZooKeeper connection leak. #5675
* [BUGFIX] Improved atomicity of .tmp block replacement during compaction for usual case. tsdb#636
* [BUGFIX] Fix "unknown series references" after clean shutdown. tsdb#623
* [BUGFIX] Re-calculate block size when calling `block.Delete`. tsdb#637
* [BUGFIX] Fix unsafe snapshots with head block. tsdb#641
* [BUGFIX] `prometheus_tsdb_compactions_failed_total` is now incremented on any compaction failure. tsdb#613

## 2.10.0 / 2019-05-25

* [CHANGE/BUGFIX] API: Encode alert values as string to correctly represent Inf/NaN. #5582
* [FEATURE] Template expansion: Make external labels available as `$externalLabels` in alert and console template expansion. #5463
* [FEATURE] TSDB: Add `prometheus_tsdb_wal_segment_current` metric for the WAL segment index that TSDB is currently writing to. tsdb#601
* [FEATURE] Scrape: Add `scrape_series_added` per-scrape metric. #5546
* [ENHANCEMENT] Discovery/kubernetes: Add labels `__meta_kubernetes_endpoint_node_name` and `__meta_kubernetes_endpoint_hostname`. #5571
* [ENHANCEMENT] Discovery/azure: Add label `__meta_azure_machine_public_ip`. #5475
* [ENHANCEMENT] TSDB: Simplify mergedPostings.Seek, resulting in better performance if there are many posting lists. tsdb#595
* [ENHANCEMENT] Log filesystem type on startup. #5558
* [ENHANCEMENT] Cmd/promtool: Use POST requests for Query and QueryRange. client_golang#557
* [ENHANCEMENT] Web: Sort alerts by group name. #5448
* [ENHANCEMENT] Console templates: Add convenience variables `$rawParams`, `$params`, `$path`. #5463
* [BUGFIX] TSDB: Don't panic when running out of disk space and recover nicely from the condition. tsdb#582
* [BUGFIX] TSDB: Correctly handle empty labels. tsdb#594
* [BUGFIX] TSDB: Don't crash on an unknown tombstone reference. tsdb#604
* [BUGFIX] Storage/remote: Remove queue-manager specific metrics if queue no longer exists. #5445 #5485 #5555
* [BUGFIX] PromQL: Correctly display `{__name__="a"}`. #5552
* [BUGFIX] Discovery/kubernetes: Use `service` rather than `ingress` as the name for the service workqueue. #5520
* [BUGFIX] Discovery/azure: Don't panic on a VM with a public IP. #5587
* [BUGFIX] Discovery/triton: Always read HTTP body to completion. #5596
* [BUGFIX] Web: Fixed Content-Type for js and css instead of using `/etc/mime.types`. #5551

## 2.9.2 / 2019-04-24

* [BUGFIX] Make sure subquery range is taken into account for selection #5467
* [BUGFIX] Exhaust every request body before closing it #5166
* [BUGFIX] Cmd/promtool: return errors from rule evaluations #5483
* [BUGFIX] Remote Storage: string interner should not panic in release #5487
* [BUGFIX] Fix memory allocation regression in mergedPostings.Seek tsdb#586

## 2.9.1 / 2019-04-16

* [BUGFIX] Discovery/kubernetes: fix missing label sanitization #5462
* [BUGFIX] Remote_write: Prevent reshard concurrent with calling stop #5460

## 2.9.0 / 2019-04-15

This releases uses Go 1.12, which includes a change in how memory is released
to Linux. This will cause RSS to be reported as higher, however this is harmless
and the memory is available to the kernel when it needs it.

* [CHANGE/ENHANCEMENT] Update Consul to support catalog.ServiceMultipleTags. #5151
* [FEATURE] Add honor_timestamps scrape option. #5304
* [ENHANCEMENT] Discovery/kubernetes: add present labels for labels/annotations. #5443
* [ENHANCEMENT] OpenStack SD: Add ProjectID and UserID meta labels. #5431
* [ENHANCEMENT] Add GODEBUG and retention to the runtime page. #5324 #5322
* [ENHANCEMENT] Add support for POSTing to /series endpoint. #5422
* [ENHANCEMENT] Support PUT methods for Lifecycle and Admin APIs. #5376
* [ENHANCEMENT] Scrape: Add global jitter for HA server. #5181
* [ENHANCEMENT] Check for cancellation on every step of a range evaluation. #5131
* [ENHANCEMENT] String interning for labels & values in the remote_write path. #5316
* [ENHANCEMENT] Don't lose the scrape cache on a failed scrape. #5414
* [ENHANCEMENT] Reload cert files from disk automatically. common#173
* [ENHANCEMENT] Use fixed length millisecond timestamp format for logs. common#172
* [ENHANCEMENT] Performance improvements for postings. tsdb#509 tsdb#572
* [BUGFIX] Remote Write: fix checkpoint reading. #5429
* [BUGFIX] Check if label value is valid when unmarshaling external labels from YAML. #5316
* [BUGFIX] Promparse: sort all labels when parsing. #5372
* [BUGFIX] Reload rules: copy state on both name and labels. #5368
* [BUGFIX] Exponentiation operator to drop metric name in result of operation. #5329
* [BUGFIX] Config: resolve more file paths. #5284
* [BUGFIX] Promtool: resolve relative paths in alert test files. #5336
* [BUGFIX] Set TLSHandshakeTimeout in HTTP transport. common#179
* [BUGFIX] Use fsync to be more resilient to machine crashes. tsdb#573 tsdb#578
* [BUGFIX] Keep series that are still in WAL in checkpoints. tsdb#577
* [BUGFIX] Fix output sample values for scalar-to-vector comparison operations. #5454

## 2.8.1 / 2019-03-28

* [BUGFIX] Display the job labels in `/targets` which was removed accidentally. #5406

## 2.8.0 / 2019-03-12

This release uses Write-Ahead Logging (WAL) for the remote_write API. This currently causes a slight increase in memory usage, which will be addressed in future releases.

* [CHANGE] Default time retention is used only when no size based retention is specified. These are flags where time retention is specified by the flag `--storage.tsdb.retention` and size retention by `--storage.tsdb.retention.size`. #5216
* [CHANGE] `prometheus_tsdb_storage_blocks_bytes_total` is now `prometheus_tsdb_storage_blocks_bytes`. prometheus/tsdb#506
* [FEATURE] [EXPERIMENTAL] Time overlapping blocks are now allowed; vertical compaction and vertical query merge. It is an optional feature which is controlled by the `--storage.tsdb.allow-overlapping-blocks` flag, disabled by default. prometheus/tsdb#370
* [ENHANCEMENT] Use the WAL for remote_write API. #4588
* [ENHANCEMENT] Query performance improvements. prometheus/tsdb#531
* [ENHANCEMENT] UI enhancements with upgrade to Bootstrap 4. #5226
* [ENHANCEMENT] Reduce time that Alertmanagers are in flux when reloaded. #5126
* [ENHANCEMENT] Limit number of metrics displayed on UI to 10000. #5139
* [ENHANCEMENT] (1) Remember All/Unhealthy choice on target-overview when reloading page. (2) Resize text-input area on Graph page on mouseclick. #5201
* [ENHANCEMENT] In `histogram_quantile` merge buckets with equivalent le values. #5158.
* [ENHANCEMENT] Show list of offending labels in the error message in many-to-many scenarios. #5189
* [ENHANCEMENT] Show `Storage Retention` criteria in effect on `/status` page. #5322
* [BUGFIX] Fix sorting of rule groups. #5260
* [BUGFIX] Fix support for password_file and bearer_token_file in Kubernetes SD. #5211
* [BUGFIX] Scrape: catch errors when creating HTTP clients #5182. Adds new metrics:
  * `prometheus_target_scrape_pools_total`
  * `prometheus_target_scrape_pools_failed_total`
  * `prometheus_target_scrape_pool_reloads_total`
  * `prometheus_target_scrape_pool_reloads_failed_total`
* [BUGFIX] Fix panic when aggregator param is not a literal. #5290

## 2.7.2 / 2019-03-02

* [BUGFIX] `prometheus_rule_group_last_evaluation_timestamp_seconds` is now a unix timestamp. #5186

## 2.7.1 / 2019-01-31

This release has a fix for a Stored DOM XSS vulnerability that can be triggered when using the query history functionality. Thanks to Dor Tumarkin from Checkmarx for reporting it.

* [BUGFIX/SECURITY] Fix a Stored DOM XSS vulnerability with query history. #5163
* [BUGFIX] `prometheus_rule_group_last_duration_seconds` now reports seconds instead of nanoseconds. #5153
* [BUGFIX] Make sure the targets are consistently sorted in the targets page. #5161

## 2.7.0 / 2019-01-28

We're rolling back the Dockerfile changes introduced in 2.6.0. If you made changes to your docker deployment in 2.6.0, you will need to roll them back. This release also adds experimental support for disk size based retention. To accommodate that we are deprecating the flag `storage.tsdb.retention` in favour of `storage.tsdb.retention.time`. We print a warning if the flag is in use, but it will function without breaking until Prometheus 3.0.

* [CHANGE] Rollback Dockerfile to version at 2.5.0. Rollback of the breaking change introduced in 2.6.0. #5122
* [FEATURE] Add subqueries to PromQL. #4831
* [FEATURE] [EXPERIMENTAL] Add support for disk size based retention. Note that we don't consider the WAL size which could be significant and the time based retention policy also applies. #5109 prometheus/tsdb#343
* [FEATURE] Add CORS origin flag. #5011
* [ENHANCEMENT] Consul SD: Add tagged address to the discovery metadata. #5001
* [ENHANCEMENT] Kubernetes SD: Add service external IP and external name to the discovery metadata. #4940
* [ENHANCEMENT] Azure SD: Add support for Managed Identity authentication. #4590
* [ENHANCEMENT] Azure SD: Add tenant and subscription IDs to the discovery metadata. #4969
* [ENHANCEMENT] OpenStack SD: Add support for application credentials based authentication. #4968
* [ENHANCEMENT] Add metric for number of rule groups loaded. #5090
* [BUGFIX] Avoid duplicate tests for alert unit tests. #4964
* [BUGFIX] Don't depend on given order when comparing samples in alert unit testing. #5049
* [BUGFIX] Make sure the retention period doesn't overflow. #5112
* [BUGFIX] Make sure the blocks don't get very large. #5112
* [BUGFIX] Don't generate blocks with no samples. prometheus/tsdb#374
* [BUGFIX] Reintroduce metric for WAL corruptions. prometheus/tsdb#473

## 2.6.1 / 2019-01-15

* [BUGFIX] Azure SD: Fix discovery getting stuck sometimes. #5088
* [BUGFIX] Marathon SD: Use `Tasks.Ports` when `RequirePorts` is `false`. #5026
* [BUGFIX] Promtool: Fix "out-of-order sample" errors when testing rules. #5069

## 2.6.0 / 2018-12-17

* [CHANGE] Remove default flags from the container's entrypoint, run Prometheus from `/etc/prometheus` and symlink the storage directory to `/etc/prometheus/data`. #4976
* [CHANGE] Promtool: Remove the `update` command. #3839
* [FEATURE] Add JSON log format via the `--log.format` flag. #4876
* [FEATURE] API: Add /api/v1/labels endpoint to get all label names. #4835
* [FEATURE] Web: Allow setting the page's title via the `--web.ui-title` flag. #4841
* [ENHANCEMENT] Add `prometheus_tsdb_lowest_timestamp_seconds`, `prometheus_tsdb_head_min_time_seconds` and `prometheus_tsdb_head_max_time_seconds` metrics. #4888
* [ENHANCEMENT] Add `rule_group_last_evaluation_timestamp_seconds` metric. #4852
* [ENHANCEMENT] Add `prometheus_template_text_expansion_failures_total` and `prometheus_template_text_expansions_total` metrics. #4747
* [ENHANCEMENT] Set consistent User-Agent header in outgoing requests. #4891
* [ENHANCEMENT] Azure SD: Error out at load time when authentication parameters are missing. #4907
* [ENHANCEMENT] EC2 SD: Add the machine's private DNS name to the discovery metadata. #4693
* [ENHANCEMENT] EC2 SD: Add the operating system's platform to the discovery metadata. #4663
* [ENHANCEMENT] Kubernetes SD: Add the pod's phase to the discovery metadata. #4824
* [ENHANCEMENT] Kubernetes SD: Log Kubernetes messages. #4931
* [ENHANCEMENT] Promtool: Collect CPU and trace profiles. #4897
* [ENHANCEMENT] Promtool: Support writing output as JSON. #4848
* [ENHANCEMENT] Remote Read: Return available data if remote read fails partially. #4832
* [ENHANCEMENT] Remote Write: Improve queue performance. #4772
* [ENHANCEMENT] Remote Write: Add min_shards parameter to set the minimum number of shards. #4924
* [ENHANCEMENT] TSDB: Improve WAL reading. #4953
* [ENHANCEMENT] TSDB: Memory improvements. #4953
* [ENHANCEMENT] Web: Log stack traces on panic. #4221
* [ENHANCEMENT] Web UI: Add copy to clipboard button for configuration. #4410
* [ENHANCEMENT] Web UI: Support console queries at specific times. #4764
* [ENHANCEMENT] Web UI: group targets by job then instance. #4898 #4806
* [BUGFIX] Deduplicate handler labels for HTTP metrics. #4732
* [BUGFIX] Fix leaked queriers causing shutdowns to hang. #4922
* [BUGFIX] Fix configuration loading panics on nil pointer slice elements. #4942
* [BUGFIX] API: Correctly skip mismatching targets on /api/v1/targets/metadata. #4905
* [BUGFIX] API: Better rounding for incoming query timestamps. #4941
* [BUGFIX] Azure SD: Fix panic. #4867
* [BUGFIX] Console templates: Fix hover when the metric has a null value. #4906
* [BUGFIX] Discovery: Remove all targets when the scrape configuration gets empty. #4819
* [BUGFIX] Marathon SD: Fix leaked connections. #4915
* [BUGFIX] Marathon SD: Use 'hostPort' member of portMapping to construct target endpoints. #4887
* [BUGFIX] PromQL: Fix a goroutine leak in the lexer/parser. #4858
* [BUGFIX] Scrape: Pass through content-type for non-compressed output. #4912
* [BUGFIX] Scrape: Fix deadlock in the scrape's manager. #4894
* [BUGFIX] Scrape: Scrape targets at fixed intervals even after Prometheus restarts. #4926
* [BUGFIX] TSDB: Support restored snapshots including the head properly. #4953
* [BUGFIX] TSDB: Repair WAL when the last record in a segment is torn. #4953
* [BUGFIX] TSDB: Fix unclosed file readers on Windows systems. #4997
* [BUGFIX] Web: Avoid proxy to connect to the local gRPC server. #4572

## 2.5.0 / 2018-11-06

* [CHANGE] Group targets by scrape config instead of job name. #4806 #4526
* [CHANGE] Marathon SD: Various changes to adapt to Marathon 1.5+. #4499
* [CHANGE] Discovery: Split `prometheus_sd_discovered_targets` metric by scrape and notify (Alertmanager SD) as well as by section in the respective configuration. #4753
* [FEATURE] Add OpenMetrics support for scraping (EXPERIMENTAL). #4700
* [FEATURE] Add unit testing for rules. #4350
* [FEATURE] Make maximum number of samples per query configurable via `--query.max-samples` flag. #4513
* [FEATURE] Make maximum number of concurrent remote reads configurable via `--storage.remote.read-concurrent-limit` flag. #4656
* [ENHANCEMENT] Support s390x platform for Linux. #4605
* [ENHANCEMENT] API: Add `prometheus_api_remote_read_queries` metric tracking currently executed or waiting remote read API requests. #4699
* [ENHANCEMENT] Remote Read: Add `prometheus_remote_storage_remote_read_queries` metric tracking currently in-flight remote read queries. #4677
* [ENHANCEMENT] Remote Read: Reduced memory usage. #4655
* [ENHANCEMENT] Discovery: Add `prometheus_sd_discovered_targets`, `prometheus_sd_received_updates_total`, `prometheus_sd_updates_delayed_total`, and `prometheus_sd_updates_total` metrics for discovery subsystem. #4667
* [ENHANCEMENT] Discovery: Improve performance of previously slow updates of changes of targets. #4526
* [ENHANCEMENT] Kubernetes SD: Add extended metrics. #4458
* [ENHANCEMENT] OpenStack SD: Support discovering instances from all projects. #4682
* [ENHANCEMENT] OpenStack SD: Discover all interfaces. #4649
* [ENHANCEMENT] OpenStack SD: Support `tls_config` for the used HTTP client. #4654
* [ENHANCEMENT] Triton SD: Add ability to filter triton_sd targets by pre-defined groups. #4701
* [ENHANCEMENT] Web UI: Avoid browser spell-checking in expression field. #4728
* [ENHANCEMENT] Web UI: Add scrape duration and last evaluation time in targets and rules pages. #4722
* [ENHANCEMENT] Web UI: Improve rule view by wrapping lines. #4702
* [ENHANCEMENT] Rules: Error out at load time for invalid templates, rather than at evaluation time. #4537
* [ENHANCEMENT] TSDB: Add metrics for WAL operations. #4692
* [BUGFIX] Change max/min over_time to handle NaNs properly. #4386
* [BUGFIX] Check label name for `count_values` PromQL function. #4585
* [BUGFIX] Ensure that vectors and matrices do not contain identical label-sets. #4589

## 2.4.3 / 2018-10-04

* [BUGFIX] Fix panic when using custom EC2 API for SD #4672
* [BUGFIX] Fix panic when Zookeeper SD cannot connect to servers #4669
* [BUGFIX] Make the skip_head an optional parameter for snapshot API #4674

## 2.4.2 / 2018-09-21

The last release didn't have bugfix included due to a vendoring error.

* [BUGFIX] Handle WAL corruptions properly prometheus/tsdb#389
* [BUGFIX] Handle WAL migrations correctly on Windows prometheus/tsdb#392

## 2.4.1 / 2018-09-19

* [ENHANCEMENT] New TSDB metrics prometheus/tsdb#375 prometheus/tsdb#363
* [BUGFIX] Render UI correctly for Windows #4616

## 2.4.0 / 2018-09-11

This release includes multiple bugfixes and features. Further, the WAL implementation has been re-written so the storage is not forward compatible. Prometheus 2.3 storage will work on 2.4 but not vice-versa.

* [CHANGE] Reduce remote write default retries #4279
* [CHANGE] Remove /heap endpoint #4460
* [FEATURE] Persist alert 'for' state across restarts #4061
* [FEATURE] Add API providing per target metric metadata #4183
* [FEATURE] Add API providing recording and alerting rules #4318 #4501
* [ENHANCEMENT] Brand new WAL implementation for TSDB. Forwards incompatible with previous WAL.
* [ENHANCEMENT] Show rule evaluation errors in UI #4457
* [ENHANCEMENT] Throttle resends of alerts to Alertmanager #4538
* [ENHANCEMENT] Send EndsAt along with the alert to Alertmanager #4550
* [ENHANCEMENT] Limit the samples returned by remote read endpoint #4532
* [ENHANCEMENT] Limit the data read in through remote read #4239
* [ENHANCEMENT] Coalesce identical SD configurations #3912
* [ENHANCEMENT] `promtool`: Add new commands for debugging and querying #4247 #4308 #4346 #4454
* [ENHANCEMENT] Update console examples for node_exporter v0.16.0 #4208
* [ENHANCEMENT] Optimize PromQL aggregations #4248
* [ENHANCEMENT] Remote read: Add Offset to hints #4226
* [ENHANCEMENT] `consul_sd`: Add support for ServiceMeta field #4280
* [ENHANCEMENT] `ec2_sd`: Maintain order of subnet_id label #4405
* [ENHANCEMENT] `ec2_sd`: Add support for custom endpoint to support EC2 compliant APIs #4333
* [ENHANCEMENT] `ec2_sd`: Add instance_owner label #4514
* [ENHANCEMENT] `azure_sd`: Add support for VMSS discovery and multiple environments #4202 #4569
* [ENHANCEMENT] `gce_sd`: Add instance_id label #4488
* [ENHANCEMENT] Forbid rule-abiding robots from indexing #4266
* [ENHANCEMENT] Log virtual memory limits on startup #4418
* [BUGFIX] Wait for service discovery to stop before exiting #4508
* [BUGFIX] Render SD configs properly #4338
* [BUGFIX] Only add LookbackDelta to vector selectors #4399
* [BUGFIX] `ec2_sd`: Handle panic-ing nil pointer #4469
* [BUGFIX] `consul_sd`: Stop leaking connections #4443
* [BUGFIX] Use templated labels also to identify alerts #4500
* [BUGFIX] Reduce floating point errors in stddev and related functions #4533
* [BUGFIX] Log errors while encoding responses #4359

## 2.3.2 / 2018-07-12

* [BUGFIX] Fix various tsdb bugs #4369
* [BUGFIX] Reorder startup and shutdown to prevent panics. #4321
* [BUGFIX] Exit with non-zero code on error #4296
* [BUGFIX] discovery/kubernetes/ingress: fix scheme discovery #4329
* [BUGFIX] Fix race in zookeeper sd #4355
* [BUGFIX] Better timeout handling in promql #4291 #4300
* [BUGFIX] Propagate errors when selecting series from the tsdb #4136

## 2.3.1 / 2018-06-19

* [BUGFIX] Avoid infinite loop on duplicate NaN values. #4275
* [BUGFIX] Fix nil pointer deference when using various API endpoints #4282
* [BUGFIX] config: set target group source index during unmarshaling #4245
* [BUGFIX] discovery/file: fix logging #4178
* [BUGFIX] kubernetes_sd: fix namespace filtering #4285
* [BUGFIX] web: restore old path prefix behavior #4273
* [BUGFIX] web: remove security headers added in 2.3.0 #4259

## 2.3.0 / 2018-06-05

* [CHANGE] `marathon_sd`: use `auth_token` and `auth_token_file` for token-based authentication instead of `bearer_token` and `bearer_token_file` respectively.
* [CHANGE] Metric names for HTTP server metrics changed
* [FEATURE] Add query commands to promtool
* [FEATURE] Add security headers to HTTP server responses
* [FEATURE] Pass query hints via remote read API
* [FEATURE] Basic auth passwords can now be configured via file across all configuration
* [ENHANCEMENT] Optimize PromQL and API serialization for memory usage and allocations
* [ENHANCEMENT] Limit number of dropped targets in web UI
* [ENHANCEMENT] Consul and EC2 service discovery allow using server-side filtering for performance improvement
* [ENHANCEMENT] Add advanced filtering configuration to EC2 service discovery
* [ENHANCEMENT] `marathon_sd`: adds support for basic and bearer authentication, plus all other common HTTP client options (TLS config, proxy URL, etc.)
* [ENHANCEMENT] Provide machine type metadata and labels in GCE service discovery
* [ENHANCEMENT] Add pod controller kind and name to Kubernetes service discovery data
* [ENHANCEMENT] Move TSDB to flock-based log file that works with Docker containers
* [BUGFIX] Properly propagate storage errors in PromQL
* [BUGFIX] Fix path prefix for web pages
* [BUGFIX] Fix goroutine leak in Consul service discovery
* [BUGFIX] Fix races in scrape manager
* [BUGFIX] Fix OOM for very large k in PromQL topk() queries
* [BUGFIX] Make remote write more resilient to unavailable receivers
* [BUGFIX] Make remote write shutdown cleanly
* [BUGFIX] Don't leak files on errors in TSDB's tombstone cleanup
* [BUGFIX] Unary minus expressions now removes the metric name from results
* [BUGFIX] Fix bug that lead to wrong amount of samples considered for time range expressions

## 2.2.1 / 2018-03-13

* [BUGFIX] Fix data loss in TSDB on compaction
* [BUGFIX] Correctly stop timer in remote-write path
* [BUGFIX] Fix deadlock triggered by loading targets page
* [BUGFIX] Fix incorrect buffering of samples on range selection queries
* [BUGFIX] Handle large index files on windows properly

## 2.2.0 / 2018-03-08

* [CHANGE] Rename file SD mtime metric.
* [CHANGE] Send target update on empty pod IP in Kubernetes SD.
* [FEATURE] Add API endpoint for flags.
* [FEATURE] Add API endpoint for dropped targets.
* [FEATURE] Display annotations on alerts page.
* [FEATURE] Add option to skip head data when taking snapshots.
* [ENHANCEMENT] Federation performance improvement.
* [ENHANCEMENT] Read bearer token file on every scrape.
* [ENHANCEMENT] Improve typeahead on `/graph` page.
* [ENHANCEMENT] Change rule file formatting.
* [ENHANCEMENT] Set consul server default to `localhost:8500`.
* [ENHANCEMENT] Add dropped Alertmanagers to API info endpoint.
* [ENHANCEMENT] Add OS type meta label to Azure SD.
* [ENHANCEMENT] Validate required fields in SD configuration.
* [BUGFIX] Prevent stack overflow on deep recursion in TSDB.
* [BUGFIX] Correctly read offsets in index files that are greater than 4GB.
* [BUGFIX] Fix scraping behavior for empty labels.
* [BUGFIX] Drop metric name for bool modifier.
* [BUGFIX] Fix races in discovery.
* [BUGFIX] Fix Kubernetes endpoints SD for empty subsets.
* [BUGFIX] Throttle updates from SD providers, which caused increased CPU usage and allocations.
* [BUGFIX] Fix TSDB block reload issue.
* [BUGFIX] Fix PromQL printing of empty `without()`.
* [BUGFIX] Don't reset FiredAt for inactive alerts.
* [BUGFIX] Fix erroneous file version changes and repair existing data.

## 2.1.0 / 2018-01-19

* [FEATURE] New Service Discovery UI showing labels before and after relabelling.
* [FEATURE] New Admin APIs added to v1 to delete, snapshot and remove tombstones.
* [ENHANCEMENT] The graph UI autocomplete now includes your previous queries.
* [ENHANCEMENT] Federation is now much faster for large numbers of series.
* [ENHANCEMENT] Added new metrics to measure rule timings.
* [ENHANCEMENT] Rule evaluation times added to the rules UI.
* [ENHANCEMENT] Added metrics to measure modified time of file SD files.
* [ENHANCEMENT] Kubernetes SD now includes POD UID in discovery metadata.
* [ENHANCEMENT] The Query APIs now return optional stats on query execution times.
* [ENHANCEMENT] The index now no longer has the 4GiB size limit and is also smaller.
* [BUGFIX] Remote read `read_recent` option is now false by default.
* [BUGFIX] Pass the right configuration to each Alertmanager (AM) when using multiple AM configs.
* [BUGFIX] Fix not-matchers not selecting series with labels unset.
* [BUGFIX] tsdb: Fix occasional panic in head block.
* [BUGFIX] tsdb: Close files before deletion to fix retention issues on Windows and NFS.
* [BUGFIX] tsdb: Cleanup and do not retry failing compactions.
* [BUGFIX] tsdb: Close WAL while shutting down.

## 2.0.0 / 2017-11-08

This release includes a completely rewritten storage, huge performance
improvements, but also many backwards incompatible changes. For more
information, read the announcement blog post and migration guide.

<https://prometheus.io/blog/2017/11/08/announcing-prometheus-2-0/>
<https://prometheus.io/docs/prometheus/2.0/migration/>

* [CHANGE] Completely rewritten storage layer, with WAL. This is not backwards compatible with 1.x storage, and many flags have changed/disappeared.
* [CHANGE] New staleness behavior. Series now marked stale after target scrapes no longer return them, and soon after targets disappear from service discovery.
* [CHANGE] Rules files use YAML syntax now. Conversion tool added to promtool.
* [CHANGE] Removed `count_scalar`, `drop_common_labels` functions and `keep_common` modifier from PromQL.
* [CHANGE] Rewritten exposition format parser with much higher performance. The Protobuf exposition format is no longer supported.
* [CHANGE] Example console templates updated for new storage and metrics names. Examples other than node exporter and Prometheus removed.
* [CHANGE] Admin and lifecycle APIs now disabled by default, can be re-enabled via flags
* [CHANGE] Flags switched to using Kingpin, all flags are now --flagname rather than -flagname.
* [FEATURE/CHANGE] Remote read can be configured to not read data which is available locally. This is enabled by default.
* [FEATURE] Rules can be grouped now. Rules within a rule group are executed sequentially.
* [FEATURE] Added experimental GRPC apis
* [FEATURE] Add timestamp() function to PromQL.
* [ENHANCEMENT] Remove remote read from the query path if no remote storage is configured.
* [ENHANCEMENT] Bump Consul HTTP client timeout to not match the Consul SD watch timeout.
* [ENHANCEMENT] Go-conntrack added to provide HTTP connection metrics.
* [BUGFIX] Fix connection leak in Consul SD.

## 1.8.2 / 2017-11-04

* [BUGFIX] EC2 service discovery: Do not crash if tags are empty.

## 1.8.1 / 2017-10-19

* [BUGFIX] Correctly handle external labels on remote read endpoint

## 1.8.0 / 2017-10-06

* [CHANGE] Rule links link to the _Console_ tab rather than the _Graph_ tab to
  not trigger expensive range queries by default.
* [FEATURE] Ability to act as a remote read endpoint for other Prometheus
  servers.
* [FEATURE] K8s SD: Support discovery of ingresses.
* [FEATURE] Consul SD: Support for node metadata.
* [FEATURE] Openstack SD: Support discovery of hypervisors.
* [FEATURE] Expose current Prometheus config via `/status/config`.
* [FEATURE] Allow to collapse jobs on `/targets` page.
* [FEATURE] Add `/-/healthy` and `/-/ready` endpoints.
* [FEATURE] Add color scheme support to console templates.
* [ENHANCEMENT] Remote storage connections use HTTP keep-alive.
* [ENHANCEMENT] Improved logging about remote storage.
* [ENHANCEMENT] Relaxed URL validation.
* [ENHANCEMENT] Openstack SD: Handle instances without IP.
* [ENHANCEMENT] Make remote storage queue manager configurable.
* [ENHANCEMENT] Validate metrics returned from remote read.
* [ENHANCEMENT] EC2 SD: Set a default region.
* [ENHANCEMENT] Changed help link to `https://prometheus.io/docs`.
* [BUGFIX] Fix floating-point precision issue in `deriv` function.
* [BUGFIX] Fix pprof endpoints when -web.route-prefix or -web.external-url is
  used.
* [BUGFIX] Fix handling of `null` target groups in file-based SD.
* [BUGFIX] Set the sample timestamp in date-related PromQL functions.
* [BUGFIX] Apply path prefix to redirect from deprecated graph URL.
* [BUGFIX] Fixed tests on MS Windows.
* [BUGFIX] Check for invalid UTF-8 in label values after relabeling.

## 1.7.2 / 2017-09-26

* [BUGFIX] Correctly remove all targets from DNS service discovery if the
  corresponding DNS query succeeds and returns an empty result.
* [BUGFIX] Correctly parse resolution input in expression browser.
* [BUGFIX] Consistently use UTC in the date picker of the expression browser.
* [BUGFIX] Correctly handle multiple ports in Marathon service discovery.
* [BUGFIX] Fix HTML escaping so that HTML templates compile with Go1.9.
* [BUGFIX] Prevent number of remote write shards from going negative.
* [BUGFIX] In the graphs created by the expression browser, render very large
  and small numbers in a readable way.
* [BUGFIX] Fix a rarely occurring iterator issue in varbit encoded chunks.

## 1.7.1 / 2017-06-12

* [BUGFIX] Fix double prefix redirect.

## 1.7.0 / 2017-06-06

* [CHANGE] Compress remote storage requests and responses with unframed/raw snappy.
* [CHANGE] Properly ellide secrets in config.
* [FEATURE] Add OpenStack service discovery.
* [FEATURE] Add ability to limit Kubernetes service discovery to certain namespaces.
* [FEATURE] Add metric for discovered number of Alertmanagers.
* [ENHANCEMENT] Print system information (uname) on start up.
* [ENHANCEMENT] Show gaps in graphs on expression browser.
* [ENHANCEMENT] Promtool linter checks counter naming and more reserved labels.
* [BUGFIX] Fix broken Mesos discovery.
* [BUGFIX] Fix redirect when external URL is set.
* [BUGFIX] Fix mutation of active alert elements by notifier.
* [BUGFIX] Fix HTTP error handling for remote write.
* [BUGFIX] Fix builds for Solaris/Illumos.
* [BUGFIX] Fix overflow checking in global config.
* [BUGFIX] Fix log level reporting issue.
* [BUGFIX] Fix ZooKeeper serverset discovery can become out-of-sync.

## 1.6.3 / 2017-05-18

* [BUGFIX] Fix disappearing Alertmanager targets in Alertmanager discovery.
* [BUGFIX] Fix panic with remote_write on ARMv7.
* [BUGFIX] Fix stacked graphs to adapt min/max values.

## 1.6.2 / 2017-05-11

* [BUGFIX] Fix potential memory leak in Kubernetes service discovery

## 1.6.1 / 2017-04-19

* [BUGFIX] Don't panic if storage has no FPs even after initial wait

## 1.6.0 / 2017-04-14

* [CHANGE] Replaced the remote write implementations for various backends by a
  generic write interface with example adapter implementation for various
  backends. Note that both the previous and the current remote write
  implementations are **experimental**.
* [FEATURE] New flag `-storage.local.target-heap-size` to tell Prometheus about
  the desired heap size. This deprecates the flags
  `-storage.local.memory-chunks` and `-storage.local.max-chunks-to-persist`,
  which are kept for backward compatibility.
* [FEATURE] Add `check-metrics` to `promtool` to lint metric names.
* [FEATURE] Add Joyent Triton discovery.
* [FEATURE] `X-Prometheus-Scrape-Timeout-Seconds` header in HTTP scrape
  requests.
* [FEATURE] Remote read interface, including example for InfluxDB. **Experimental.**
* [FEATURE] Enable Consul SD to connect via TLS.
* [FEATURE] Marathon SD supports multiple ports.
* [FEATURE] Marathon SD supports bearer token for authentication.
* [FEATURE] Custom timeout for queries.
* [FEATURE] Expose `buildQueryUrl` in `graph.js`.
* [FEATURE] Add `rickshawGraph` property to the graph object in console
  templates.
* [FEATURE] New metrics exported by Prometheus itself:
  * Summary `prometheus_engine_query_duration_seconds`
  * Counter `prometheus_evaluator_iterations_missed_total`
  * Counter `prometheus_evaluator_iterations_total`
  * Gauge `prometheus_local_storage_open_head_chunks`
  * Gauge `prometheus_local_storage_target_heap_size`
* [ENHANCEMENT] Reduce shut-down time by interrupting an ongoing checkpoint
  before starting the final checkpoint.
* [ENHANCEMENT] Auto-tweak times between checkpoints to limit time spent in
  checkpointing to 50%.
* [ENHANCEMENT] Improved crash recovery deals better with certain index
  corruptions.
* [ENHANCEMENT] Graphing deals better with constant time series.
* [ENHANCEMENT] Retry remote writes on recoverable errors.
* [ENHANCEMENT] Evict unused chunk descriptors during crash recovery to limit
  memory usage.
* [ENHANCEMENT] Smoother disk usage during series maintenance.
* [ENHANCEMENT] Targets on targets page sorted by instance within a job.
* [ENHANCEMENT] Sort labels in federation.
* [ENHANCEMENT] Set `GOGC=40` by default, which results in much better memory
  utilization at the price of slightly higher CPU usage. If `GOGC` is set by
  the user, it is still honored as usual.
* [ENHANCEMENT] Close head chunks after being idle for the duration of the
  configured staleness delta. This helps to persist and evict head chunk of
  stale series more quickly.
* [ENHANCEMENT] Stricter checking of relabel config.
* [ENHANCEMENT] Cache busters for static web content.
* [ENHANCEMENT] Send Prometheus-specific user-agent header during scrapes.
* [ENHANCEMENT] Improved performance of series retention cut-off.
* [ENHANCEMENT] Mitigate impact of non-atomic sample ingestion on
  `histogram_quantile` by enforcing buckets to be monotonic.
* [ENHANCEMENT] Released binaries built with Go 1.8.1.
* [BUGFIX] Send `instance=""` with federation if `instance` not set.
* [BUGFIX] Update to new `client_golang` to get rid of unwanted quantile
  metrics in summaries.
* [BUGFIX] Introduce several additional guards against data corruption.
* [BUGFIX] Mark storage dirty and increment
  `prometheus_local_storage_persist_errors_total` on all relevant errors.
* [BUGFIX] Propagate storage errors as 500 in the HTTP API.
* [BUGFIX] Fix int64 overflow in timestamps in the HTTP API.
* [BUGFIX] Fix deadlock in Zookeeper SD.
* [BUGFIX] Fix fuzzy search problems in the web-UI auto-completion.

## 1.5.3 / 2017-05-11

* [BUGFIX] Fix potential memory leak in Kubernetes service discovery

## 1.5.2 / 2017-02-10

* [BUGFIX] Fix series corruption in a special case of series maintenance where
  the minimum series-file-shrink-ratio kicks in.
* [BUGFIX] Fix two panic conditions both related to processing a series
  scheduled to be quarantined.
* [ENHANCEMENT] Binaries built with Go1.7.5.

## 1.5.1 / 2017-02-07

* [BUGFIX] Don't lose fully persisted memory series during checkpointing.
* [BUGFIX] Fix intermittently failing relabeling.
* [BUGFIX] Make `-storage.local.series-file-shrink-ratio` work.
* [BUGFIX] Remove race condition from TestLoop.

## 1.5.0 / 2017-01-23

* [CHANGE] Use lexicographic order to sort alerts by name.
* [FEATURE] Add Joyent Triton discovery.
* [FEATURE] Add scrape targets and alertmanager targets API.
* [FEATURE] Add various persistence related metrics.
* [FEATURE] Add various query engine related metrics.
* [FEATURE] Add ability to limit scrape samples, and related metrics.
* [FEATURE] Add labeldrop and labelkeep relabelling actions.
* [FEATURE] Display current working directory on status-page.
* [ENHANCEMENT] Strictly use ServiceAccount for in cluster configuration on Kubernetes.
* [ENHANCEMENT] Various performance and memory-management improvements.
* [BUGFIX] Fix basic auth for alertmanagers configured via flag.
* [BUGFIX] Don't panic on decoding corrupt data.
* [BUGFIX] Ignore dotfiles in data directory.
* [BUGFIX] Abort on intermediate federation errors.

## 1.4.1 / 2016-11-28

* [BUGFIX] Fix Consul service discovery

## 1.4.0 / 2016-11-25

* [FEATURE] Allow configuring Alertmanagers via service discovery
* [FEATURE] Display used Alertmanagers on runtime page in the UI
* [FEATURE] Support profiles in AWS EC2 service discovery configuration
* [ENHANCEMENT] Remove duplicated logging of Kubernetes client errors
* [ENHANCEMENT] Add metrics about Kubernetes service discovery
* [BUGFIX] Update alert annotations on re-evaluation
* [BUGFIX] Fix export of group modifier in PromQL queries
* [BUGFIX] Remove potential deadlocks in several service discovery implementations
* [BUGFIX] Use proper float64 modulo in PromQL `%` binary operations
* [BUGFIX] Fix crash bug in Kubernetes service discovery

## 1.3.1 / 2016-11-04

This bug-fix release pulls in the fixes from the 1.2.3 release.

* [BUGFIX] Correctly handle empty Regex entry in relabel config.
* [BUGFIX] MOD (`%`) operator doesn't panic with small floating point numbers.
* [BUGFIX] Updated miekg/dns vendoring to pick up upstream bug fixes.
* [ENHANCEMENT] Improved DNS error reporting.

## 1.2.3 / 2016-11-04

Note that this release is chronologically after 1.3.0.

* [BUGFIX] Correctly handle end time before start time in range queries.
* [BUGFIX] Error on negative `-storage.staleness-delta`
* [BUGFIX] Correctly handle empty Regex entry in relabel config.
* [BUGFIX] MOD (`%`) operator doesn't panic with small floating point numbers.
* [BUGFIX] Updated miekg/dns vendoring to pick up upstream bug fixes.
* [ENHANCEMENT] Improved DNS error reporting.

## 1.3.0 / 2016-11-01

This is a breaking change to the Kubernetes service discovery.

* [CHANGE] Rework Kubernetes SD.
* [FEATURE] Add support for interpolating `target_label`.
* [FEATURE] Add GCE metadata as Prometheus meta labels.
* [ENHANCEMENT] Add EC2 SD metrics.
* [ENHANCEMENT] Add Azure SD metrics.
* [ENHANCEMENT] Add fuzzy search to `/graph` textarea.
* [ENHANCEMENT] Always show instance labels on target page.
* [BUGFIX] Validate query end time is not before start time.
* [BUGFIX] Error on negative `-storage.staleness-delta`

## 1.2.2 / 2016-10-30

* [BUGFIX] Correctly handle on() in alerts.
* [BUGFIX] UI: Deal properly with aborted requests.
* [BUGFIX] UI: Decode URL query parameters properly.
* [BUGFIX] Storage: Deal better with data corruption (non-monotonic timestamps).
* [BUGFIX] Remote storage: Re-add accidentally removed timeout flag.
* [BUGFIX] Updated a number of vendored packages to pick up upstream bug fixes.

## 1.2.1 / 2016-10-10

* [BUGFIX] Count chunk evictions properly so that the server doesn't
  assume it runs out of memory and subsequently throttles ingestion.
* [BUGFIX] Use Go1.7.1 for prebuilt binaries to fix issues on MacOS Sierra.

## 1.2.0 / 2016-10-07

* [FEATURE] Cleaner encoding of query parameters in `/graph` URLs.
* [FEATURE] PromQL: Add `minute()` function.
* [FEATURE] Add GCE service discovery.
* [FEATURE] Allow any valid UTF-8 string as job name.
* [FEATURE] Allow disabling local storage.
* [FEATURE] EC2 service discovery: Expose `ec2_instance_state`.
* [ENHANCEMENT] Various performance improvements in local storage.
* [BUGFIX] Zookeeper service discovery: Remove deleted nodes.
* [BUGFIX] Zookeeper service discovery: Resync state after Zookeeper failure.
* [BUGFIX] Remove JSON from HTTP Accept header.
* [BUGFIX] Fix flag validation of Alertmanager URL.
* [BUGFIX] Fix race condition on shutdown.
* [BUGFIX] Do not fail Consul discovery on Prometheus startup when Consul
  is down.
* [BUGFIX] Handle NaN in `changes()` correctly.
* [CHANGE] **Experimental** remote write path: Remove use of gRPC.
* [CHANGE] **Experimental** remote write path: Configuration via config file
  rather than command line flags.
* [FEATURE] **Experimental** remote write path: Add HTTP basic auth and TLS.
* [FEATURE] **Experimental** remote write path: Support for relabelling.

## 1.1.3 / 2016-09-16

* [ENHANCEMENT] Use golang-builder base image for tests in CircleCI.
* [ENHANCEMENT] Added unit tests for federation.
* [BUGFIX] Correctly de-dup metric families in federation output.

## 1.1.2 / 2016-09-08

* [BUGFIX] Allow label names that coincide with keywords.

## 1.1.1 / 2016-09-07

* [BUGFIX] Fix IPv6 escaping in service discovery integrations
* [BUGFIX] Fix default scrape port assignment for IPv6

## 1.1.0 / 2016-09-03

* [FEATURE] Add `quantile` and `quantile_over_time`.
* [FEATURE] Add `stddev_over_time` and `stdvar_over_time`.
* [FEATURE] Add various time and date functions.
* [FEATURE] Added `toUpper` and `toLower` formatting to templates.
* [FEATURE] Allow relabeling of alerts.
* [FEATURE] Allow URLs in targets defined via a JSON file.
* [FEATURE] Add idelta function.
* [FEATURE] 'Remove graph' button on the /graph page.
* [FEATURE] Kubernetes SD: Add node name and host IP to pod discovery.
* [FEATURE] New remote storage write path. EXPERIMENTAL!
* [ENHANCEMENT] Improve time-series index lookups.
* [ENHANCEMENT] Forbid invalid relabel configurations.
* [ENHANCEMENT] Improved various tests.
* [ENHANCEMENT] Add crash recovery metric 'started_dirty'.
* [ENHANCEMENT] Fix (and simplify) populating series iterators.
* [ENHANCEMENT] Add job link on target page.
* [ENHANCEMENT] Message on empty Alerts page.
* [ENHANCEMENT] Various internal code refactorings and clean-ups.
* [ENHANCEMENT] Various improvements in the build system.
* [BUGFIX] Catch errors when unmarshaling delta/doubleDelta encoded chunks.
* [BUGFIX] Fix data race in lexer and lexer test.
* [BUGFIX] Trim stray whitespace from bearer token file.
* [BUGFIX] Avoid divide-by-zero panic on query_range?step=0.
* [BUGFIX] Detect invalid rule files at startup.
* [BUGFIX] Fix counter reset treatment in PromQL.
* [BUGFIX] Fix rule HTML escaping issues.
* [BUGFIX] Remove internal labels from alerts sent to AM.

## 1.0.2 / 2016-08-24

* [BUGFIX] Clean up old targets after config reload.

## 1.0.1 / 2016-07-21

* [BUGFIX] Exit with error on non-flag command-line arguments.
* [BUGFIX] Update example console templates to new HTTP API.
* [BUGFIX] Re-add logging flags.

## 1.0.0 / 2016-07-18

* [CHANGE] Remove deprecated query language keywords
* [CHANGE] Change Kubernetes SD to require specifying Kubernetes role
* [CHANGE] Use service address in Consul SD if available
* [CHANGE] Standardize all Prometheus internal metrics to second units
* [CHANGE] Remove unversioned legacy HTTP API
* [CHANGE] Remove legacy ingestion of JSON metric format
* [CHANGE] Remove deprecated `target_groups` configuration
* [FEATURE] Add binary power operation to PromQL
* [FEATURE] Add `count_values` aggregator
* [FEATURE] Add `-web.route-prefix` flag
* [FEATURE] Allow `on()`, `by()`, `without()` in PromQL with empty label sets
* [ENHANCEMENT] Make `topk/bottomk` query functions aggregators
* [BUGFIX] Fix annotations in alert rule printing
* [BUGFIX] Expand alert templating at evaluation time
* [BUGFIX] Fix edge case handling in crash recovery
* [BUGFIX] Hide testing package flags from help output

## 0.20.0 / 2016-06-15

This release contains multiple breaking changes to the configuration schema.

* [FEATURE] Allow configuring multiple Alertmanagers
* [FEATURE] Add server name to TLS configuration
* [FEATURE] Add labels for all node addresses and discover node port if available in Kubernetes SD
* [ENHANCEMENT] More meaningful configuration errors
* [ENHANCEMENT] Round scraping timestamps to milliseconds in web UI
* [ENHANCEMENT] Make number of storage fingerprint locks configurable
* [BUGFIX] Fix date parsing in console template graphs
* [BUGFIX] Fix static console files in Docker images
* [BUGFIX] Fix console JS XHR requests for IE11
* [BUGFIX] Add missing path prefix in new status page
* [CHANGE] Rename `target_groups` to `static_configs` in config files
* [CHANGE] Rename `names` to `files` in file SD configuration
* [CHANGE] Remove kubelet port config option in Kubernetes SD configuration

## 0.19.3 / 2016-06-14

* [BUGFIX] Handle Marathon apps with zero ports
* [BUGFIX] Fix startup panic in retrieval layer

## 0.19.2 / 2016-05-29

* [BUGFIX] Correctly handle `GROUP_LEFT` and `GROUP_RIGHT` without labels in
  string representation of expressions and in rules.
* [BUGFIX] Use `-web.external-url` for new status endpoints.

## 0.19.1 / 2016-05-25

* [BUGFIX] Handle service discovery panic affecting Kubernetes SD
* [BUGFIX] Fix web UI display issue in some browsers

## 0.19.0 / 2016-05-24

This version contains a breaking change to the query language. Please read
the documentation on the grouping behavior of vector matching:

<https://prometheus.io/docs/querying/operators/#vector-matching>

* [FEATURE] Add experimental Microsoft Azure service discovery
* [FEATURE] Add `ignoring` modifier for binary operations
* [FEATURE] Add pod discovery to Kubernetes service discovery
* [CHANGE] Vector matching takes grouping labels from one-side
* [ENHANCEMENT] Support time range on /api/v1/series endpoint
* [ENHANCEMENT] Partition status page into individual pages
* [BUGFIX] Fix issue of hanging target scrapes

## 0.18.0 / 2016-04-18

* [BUGFIX] Fix operator precedence in PromQL
* [BUGFIX] Never drop still open head chunk
* [BUGFIX] Fix missing 'keep_common' when printing AST node
* [CHANGE/BUGFIX] Target identity considers path and parameters additionally to host and port
* [CHANGE] Rename metric `prometheus_local_storage_invalid_preload_requests_total` to `prometheus_local_storage_non_existent_series_matches_total`
* [CHANGE] Support for old alerting rule syntax dropped
* [FEATURE] Deduplicate targets within the same scrape job
* [FEATURE] Add varbit chunk encoding (higher compression, more CPU usage – disabled by default)
* [FEATURE] Add `holt_winters` query function
* [FEATURE] Add relative complement `unless` operator to PromQL
* [ENHANCEMENT] Quarantine series file if data corruption is encountered (instead of crashing)
* [ENHANCEMENT] Validate Alertmanager URL
* [ENHANCEMENT] Use UTC for build timestamp
* [ENHANCEMENT] Improve index query performance (especially for active time series)
* [ENHANCEMENT] Instrument configuration reload duration
* [ENHANCEMENT] Instrument retrieval layer
* [ENHANCEMENT] Add Go version to `prometheus_build_info` metric

## 0.17.0 / 2016-03-02

This version no longer works with Alertmanager 0.0.4 and earlier!
The alerting rule syntax has changed as well but the old syntax is supported
up until version 0.18.

All regular expressions in PromQL are anchored now, matching the behavior of
regular expressions in config files.

* [CHANGE] Integrate with Alertmanager 0.1.0 and higher
* [CHANGE] Degraded storage mode renamed to rushed mode
* [CHANGE] New alerting rule syntax
* [CHANGE] Add label validation on ingestion
* [CHANGE] Regular expression matchers in PromQL are anchored
* [FEATURE] Add `without` aggregation modifier
* [FEATURE] Send alert resolved notifications to Alertmanager
* [FEATURE] Allow millisecond precision in configuration file
* [FEATURE] Support AirBnB's Smartstack Nerve for service discovery
* [ENHANCEMENT] Storage switches less often between regular and rushed mode.
* [ENHANCEMENT] Storage switches into rushed mode if there are too many memory chunks.
* [ENHANCEMENT] Added more storage instrumentation
* [ENHANCEMENT] Improved instrumentation of notification handler
* [BUGFIX] Do not count head chunks as chunks waiting for persistence
* [BUGFIX] Handle OPTIONS HTTP requests to the API correctly
* [BUGFIX] Parsing of ranges in PromQL fixed
* [BUGFIX] Correctly validate URL flag parameters
* [BUGFIX] Log argument parse errors
* [BUGFIX] Properly handle creation of target with bad TLS config
* [BUGFIX] Fix of checkpoint timing issue

## 0.16.2 / 2016-01-18

* [FEATURE] Multiple authentication options for EC2 discovery added
* [FEATURE] Several meta labels for EC2 discovery added
* [FEATURE] Allow full URLs in static target groups (used e.g. by the `blackbox_exporter`)
* [FEATURE] Add Graphite remote-storage integration
* [FEATURE] Create separate Kubernetes targets for services and their endpoints
* [FEATURE] Add `clamp_{min,max}` functions to PromQL
* [FEATURE] Omitted time parameter in API query defaults to now
* [ENHANCEMENT] Less frequent time series file truncation
* [ENHANCEMENT] Instrument number of  manually deleted time series
* [ENHANCEMENT] Ignore lost+found directory during storage version detection
* [CHANGE] Kubernetes `masters` renamed to `api_servers`
* [CHANGE] "Healthy" and "unhealthy" targets are now called "up" and "down" in the web UI
* [CHANGE] Remove undocumented 2nd argument of the `delta` function.
  (This is a BREAKING CHANGE for users of the undocumented 2nd argument.)
* [BUGFIX] Return proper HTTP status codes on API errors
* [BUGFIX] Fix Kubernetes authentication configuration
* [BUGFIX] Fix stripped OFFSET from in rule evaluation and display
* [BUGFIX] Do not crash on failing Consul SD initialization
* [BUGFIX] Revert changes to metric auto-completion
* [BUGFIX] Add config overflow validation for TLS configuration
* [BUGFIX] Skip already watched Zookeeper nodes in serverset SD
* [BUGFIX] Don't federate stale samples
* [BUGFIX] Move NaN to end of result for `topk/bottomk/sort/sort_desc/min/max`
* [BUGFIX] Limit extrapolation of `delta/rate/increase`
* [BUGFIX] Fix unhandled error in rule evaluation

Some changes to the Kubernetes service discovery were integration since
it was released as a beta feature.

## 0.16.1 / 2015-10-16

* [FEATURE] Add `irate()` function.
* [ENHANCEMENT] Improved auto-completion in expression browser.
* [CHANGE] Kubernetes SD moves node label to instance label.
* [BUGFIX] Escape regexes in console templates.

## 0.16.0 / 2015-10-09

BREAKING CHANGES:

* Release tarballs now contain the built binaries in a nested directory.
* The `hash_mod` relabeling action now uses MD5 hashes instead of FNV hashes to
  achieve a better distribution.
* The DNS-SD meta label `__meta_dns_srv_name` was renamed to `__meta_dns_name`
  to reflect support for DNS record types other than `SRV`.
* The default full refresh interval for the file-based service discovery has been
  increased from 30 seconds to 5 minutes.
* In relabeling, parts of a source label that weren't matched by
  the specified regular expression are no longer included in the replacement
  output.
* Queries no longer interpolate between two data points. Instead, the resulting
  value will always be the latest value before the evaluation query timestamp.
* Regular expressions supplied via the configuration are now anchored to match
  full strings instead of substrings.
* Global labels are not appended upon storing time series anymore. Instead,
  they are only appended when communicating with external systems
  (Alertmanager, remote storages, federation). They have thus also been renamed
  from `global.labels` to `global.external_labels`.
* The names and units of metrics related to remote storage sample appends have
  been changed.
* The experimental support for writing to InfluxDB has been updated to work
  with InfluxDB 0.9.x. 0.8.x versions of InfluxDB are not supported anymore.
* Escape sequences in double- and single-quoted string literals in rules or query
  expressions are now interpreted like escape sequences in Go string literals
  (<https://golang.org/ref/spec#String_literals>).

Future breaking changes / deprecated features:

* The `delta()` function had an undocumented optional second boolean argument
  to make it behave like `increase()`. This second argument will be removed in
  the future. Migrate any occurrences of `delta(x, 1)` to use `increase(x)`
  instead.
* Support for filter operators between two scalar values (like `2 > 1`) will be
  removed in the future. These will require a `bool` modifier on the operator,
  e.g.  `2 > bool 1`.

All changes:

* [CHANGE] Renamed `global.labels` to `global.external_labels`.
* [CHANGE] Vendoring is now done via govendor instead of godep.
* [CHANGE] Change web UI root page to show the graphing interface instead of
  the server status page.
* [CHANGE] Append global labels only when communicating with external systems
  instead of storing them locally.
* [CHANGE] Change all regexes in the configuration to do full-string matches
  instead of substring matches.
* [CHANGE] Remove interpolation of vector values in queries.
* [CHANGE] For alert `SUMMARY`/`DESCRIPTION` template fields, cast the alert
  value to `float64` to work with common templating functions.
* [CHANGE] In relabeling, don't include unmatched source label parts in the
  replacement.
* [CHANGE] Change default full refresh interval for the file-based service
  discovery from 30 seconds to 5 minutes.
* [CHANGE] Rename the DNS-SD meta label `__meta_dns_srv_name` to
  `__meta_dns_name` to reflect support for other record types than `SRV`.
* [CHANGE] Release tarballs now contain the binaries in a nested directory.
* [CHANGE] Update InfluxDB write support to work with InfluxDB 0.9.x.
* [FEATURE] Support full "Go-style" escape sequences in strings and add raw
  string literals.
* [FEATURE] Add EC2 service discovery support.
* [FEATURE] Allow configuring TLS options in scrape configurations.
* [FEATURE] Add instrumentation around configuration reloads.
* [FEATURE] Add `bool` modifier to comparison operators to enable boolean
  (`0`/`1`) output instead of filtering.
* [FEATURE] In Zookeeper serverset discovery, provide `__meta_serverset_shard`
  label with the serverset shard number.
* [FEATURE] Provide `__meta_consul_service_id` meta label in Consul service
  discovery.
* [FEATURE] Allow scalar expressions in recording rules to enable use cases
  such as building constant metrics.
* [FEATURE] Add `label_replace()` and `vector()` query language functions.
* [FEATURE] In Consul service discovery, fill in the `__meta_consul_dc`
  datacenter label from the Consul agent when it's not set in the Consul SD
  config.
* [FEATURE] Scrape all services upon empty services list in Consul service
  discovery.
* [FEATURE] Add `labelmap` relabeling action to map a set of input labels to a
  set of output labels using regular expressions.
* [FEATURE] Introduce `__tmp` as a relabeling label prefix that is guaranteed
  to not be used by Prometheus internally.
* [FEATURE] Kubernetes-based service discovery.
* [FEATURE] Marathon-based service discovery.
* [FEATURE] Support multiple series names in console graphs JavaScript library.
* [FEATURE] Allow reloading configuration via web handler at `/-/reload`.
* [FEATURE] Updates to promtool to reflect new Prometheus configuration
  features.
* [FEATURE] Add `proxy_url` parameter to scrape configurations to enable use of
  proxy servers.
* [FEATURE] Add console templates for Prometheus itself.
* [FEATURE] Allow relabeling the protocol scheme of targets.
* [FEATURE] Add `predict_linear()` query language function.
* [FEATURE] Support for authentication using bearer tokens, client certs, and
  CA certs.
* [FEATURE] Implement unary expressions for vector types (`-foo`, `+foo`).
* [FEATURE] Add console templates for the SNMP exporter.
* [FEATURE] Make it possible to relabel target scrape query parameters.
* [FEATURE] Add support for `A` and `AAAA` records in DNS service discovery.
* [ENHANCEMENT] Fix several flaky tests.
* [ENHANCEMENT] Switch to common routing package.
* [ENHANCEMENT] Use more resilient metric decoder.
* [ENHANCEMENT] Update vendored dependencies.
* [ENHANCEMENT] Add compression to more HTTP handlers.
* [ENHANCEMENT] Make -web.external-url flag help string more verbose.
* [ENHANCEMENT] Improve metrics around remote storage queues.
* [ENHANCEMENT] Use Go 1.5.1 instead of Go 1.4.2 in builds.
* [ENHANCEMENT] Update the architecture diagram in the `README.md`.
* [ENHANCEMENT] Time out sample appends in retrieval layer if the storage is
  backlogging.
* [ENHANCEMENT] Make `hash_mod` relabeling action use MD5 instead of FNV to
  enable better hash distribution.
* [ENHANCEMENT] Better tracking of targets between same service discovery
  mechanisms in one scrape configuration.
* [ENHANCEMENT] Handle parser and query evaluation runtime panics more
  gracefully.
* [ENHANCEMENT] Add IDs to H2 tags on status page to allow anchored linking.
* [BUGFIX] Fix watching multiple paths with Zookeeper serverset discovery.
* [BUGFIX] Fix high CPU usage on configuration reload.
* [BUGFIX] Fix disappearing `__params` on configuration reload.
* [BUGFIX] Make `labelmap` action available through configuration.
* [BUGFIX] Fix direct access of protobuf fields.
* [BUGFIX] Fix panic on Consul request error.
* [BUGFIX] Redirect of graph endpoint for prefixed setups.
* [BUGFIX] Fix series file deletion behavior when purging archived series.
* [BUGFIX] Fix error checking and logging around checkpointing.
* [BUGFIX] Fix map initialization in target manager.
* [BUGFIX] Fix draining of file watcher events in file-based service discovery.
* [BUGFIX] Add `POST` handler for `/debug` endpoints to fix CPU profiling.
* [BUGFIX] Fix several flaky tests.
* [BUGFIX] Fix busylooping in case a scrape configuration has no target
  providers defined.
* [BUGFIX] Fix exit behavior of static target provider.
* [BUGFIX] Fix configuration reloading loop upon shutdown.
* [BUGFIX] Add missing check for nil expression in expression parser.
* [BUGFIX] Fix error handling bug in test code.
* [BUGFIX] Fix Consul port meta label.
* [BUGFIX] Fix lexer bug that treated non-Latin Unicode digits as digits.
* [CLEANUP] Remove obsolete federation example from console templates.
* [CLEANUP] Remove duplicated Bootstrap JS inclusion on graph page.
* [CLEANUP] Switch to common log package.
* [CLEANUP] Update build environment scripts and Makefiles to work better with
  native Go build mechanisms and new Go 1.5 experimental vendoring support.
* [CLEANUP] Remove logged notice about 0.14.x configuration file format change.
* [CLEANUP] Move scrape-time metric label modification into SampleAppenders.
* [CLEANUP] Switch from `github.com/client_golang/model` to
  `github.com/common/model` and related type cleanups.
* [CLEANUP] Switch from `github.com/client_golang/extraction` to
  `github.com/common/expfmt` and related type cleanups.
* [CLEANUP] Exit Prometheus when the web server encounters a startup error.
* [CLEANUP] Remove non-functional alert-silencing links on alerting page.
* [CLEANUP] General cleanups to comments and code, derived from `golint`,
  `go vet`, or otherwise.
* [CLEANUP] When entering crash recovery, tell users how to cleanly shut down
  Prometheus.
* [CLEANUP] Remove internal support for multi-statement queries in query engine.
* [CLEANUP] Update AUTHORS.md.
* [CLEANUP] Don't warn/increment metric upon encountering equal timestamps for
  the same series upon append.
* [CLEANUP] Resolve relative paths during configuration loading.

## 0.15.1 / 2015-07-27

* [BUGFIX] Fix vector matching behavior when there is a mix of equality and
  non-equality matchers in a vector selector and one matcher matches no series.
* [ENHANCEMENT] Allow overriding `GOARCH` and `GOOS` in Makefile.INCLUDE.
* [ENHANCEMENT] Update vendored dependencies.

## 0.15.0 / 2015-07-21

BREAKING CHANGES:

* Relative paths for rule files are now evaluated relative to the config file.
* External reachability flags (`-web.*`) consolidated.
* The default storage directory has been changed from `/tmp/metrics`
  to `data` in the local directory.
* The `rule_checker` tool has been replaced by `promtool` with
  different flags and more functionality.
* Empty labels are now removed upon ingestion into the
  storage. Matching empty labels is now equivalent to matching unset
  labels (`mymetric{label=""}` now matches series that don't have
  `label` set at all).
* The special `__meta_consul_tags` label in Consul service discovery
  now starts and ends with tag separators to enable easier regex
  matching.
* The default scrape interval has been changed back from 1 minute to
  10 seconds.

All changes:

* [CHANGE] Change default storage directory to `data` in the current
  working directory.
* [CHANGE] Consolidate external reachability flags (`-web.*`)into one.
* [CHANGE] Deprecate `keeping_extra` modifier keyword, rename it to
  `keep_common`.
* [CHANGE] Improve label matching performance and treat unset labels
  like empty labels in label matchers.
* [CHANGE] Remove `rule_checker` tool and add generic `promtool` CLI
  tool which allows checking rules and configuration files.
* [CHANGE] Resolve rule files relative to config file.
* [CHANGE] Restore default ScrapeInterval of 1 minute instead of 10 seconds.
* [CHANGE] Surround `__meta_consul_tags` value with tag separators.
* [CHANGE] Update node disk console for new filesystem labels.
* [FEATURE] Add Consul's `ServiceAddress`, `Address`, and `ServicePort` as
  meta labels to enable setting a custom scrape address if needed.
* [FEATURE] Add `hashmod` relabel action to allow for horizontal
  sharding of Prometheus servers.
* [FEATURE] Add `honor_labels` scrape configuration option to not
  overwrite any labels exposed by the target.
* [FEATURE] Add basic federation support on `/federate`.
* [FEATURE] Add optional `RUNBOOK` field to alert statements.
* [FEATURE] Add pre-relabel target labels to status page.
* [FEATURE] Add version information endpoint under `/version`.
* [FEATURE] Added initial stable API version 1 under `/api/v1`,
  including ability to delete series and query more metadata.
* [FEATURE] Allow configuring query parameters when scraping metrics endpoints.
* [FEATURE] Allow deleting time series via the new v1 API.
* [FEATURE] Allow individual ingested metrics to be relabeled.
* [FEATURE] Allow loading rule files from an entire directory.
* [FEATURE] Allow scalar expressions in range queries, improve error messages.
* [FEATURE] Support Zookeeper Serversets as a service discovery mechanism.
* [ENHANCEMENT] Add circleci yaml for Dockerfile test build.
* [ENHANCEMENT] Always show selected graph range, regardless of available data.
* [ENHANCEMENT] Change expression input field to multi-line textarea.
* [ENHANCEMENT] Enforce strict monotonicity of time stamps within a series.
* [ENHANCEMENT] Export build information as metric.
* [ENHANCEMENT] Improve UI of `/alerts` page.
* [ENHANCEMENT] Improve display of target labels on status page.
* [ENHANCEMENT] Improve initialization and routing functionality of web service.
* [ENHANCEMENT] Improve target URL handling and display.
* [ENHANCEMENT] New dockerfile using alpine-glibc base image and make.
* [ENHANCEMENT] Other minor fixes.
* [ENHANCEMENT] Preserve alert state across reloads.
* [ENHANCEMENT] Prettify flag help output even more.
* [ENHANCEMENT] README.md updates.
* [ENHANCEMENT] Raise error on unknown config parameters.
* [ENHANCEMENT] Refine v1 HTTP API output.
* [ENHANCEMENT] Show original configuration file contents on status
  page instead of serialized YAML.
* [ENHANCEMENT] Start HUP signal handler earlier to not exit upon HUP
  during startup.
* [ENHANCEMENT] Updated vendored dependencies.
* [BUGFIX] Do not panic in `StringToDuration()` on wrong duration unit.
* [BUGFIX] Exit on invalid rule files on startup.
* [BUGFIX] Fix a regression in the `.Path` console template variable.
* [BUGFIX] Fix chunk descriptor loading.
* [BUGFIX] Fix consoles "Prometheus" link to point to /
* [BUGFIX] Fix empty configuration file cases
* [BUGFIX] Fix float to int conversions in chunk encoding, which were
  broken for some architectures.
* [BUGFIX] Fix overflow detection for serverset config.
* [BUGFIX] Fix race conditions in retrieval layer.
* [BUGFIX] Fix shutdown deadlock in Consul SD code.
* [BUGFIX] Fix the race condition targets in the Makefile.
* [BUGFIX] Fix value display error in web console.
* [BUGFIX] Hide authentication credentials in config `String()` output.
* [BUGFIX] Increment dirty counter metric in storage only if
  `setDirty(true)` is called.
* [BUGFIX] Periodically refresh services in Consul to recover from
  missing events.
* [BUGFIX] Prevent overwrite of default global config when loading a
  configuration.
* [BUGFIX] Properly lex `\r` as whitespace in expression language.
* [BUGFIX] Validate label names in JSON target groups.
* [BUGFIX] Validate presence of regex field in relabeling configurations.
* [CLEANUP] Clean up initialization of remote storage queues.
* [CLEANUP] Fix `go vet` and `golint` violations.
* [CLEANUP] General cleanup of rules and query language code.
* [CLEANUP] Improve and simplify Dockerfile build steps.
* [CLEANUP] Improve and simplify build infrastructure, use go-bindata
  for web assets. Allow building without git.
* [CLEANUP] Move all utility packages into common `util` subdirectory.
* [CLEANUP] Refactor main, flag handling, and web package.
* [CLEANUP] Remove unused methods from `Rule` interface.
* [CLEANUP] Simplify default config handling.
* [CLEANUP] Switch human-readable times on web UI to UTC.
* [CLEANUP] Use `templates.TemplateExpander` for all page templates.
* [CLEANUP] Use new v1 HTTP API for querying and graphing.

## 0.14.0 / 2015-06-01

* [CHANGE] Configuration format changed and switched to YAML.
  (See the provided [migration tool](https://github.com/prometheus/migrate/releases).)
* [ENHANCEMENT] Redesign of state-preserving target discovery.
* [ENHANCEMENT] Allow specifying scrape URL scheme and basic HTTP auth for non-static targets.
* [FEATURE] Allow attaching meaningful labels to targets via relabeling.
* [FEATURE] Configuration/rule reloading at runtime.
* [FEATURE] Target discovery via file watches.
* [FEATURE] Target discovery via Consul.
* [ENHANCEMENT] Simplified binary operation evaluation.
* [ENHANCEMENT] More stable component initialization.
* [ENHANCEMENT] Added internal expression testing language.
* [BUGFIX] Fix graph links with path prefix.
* [ENHANCEMENT] Allow building from source without git.
* [ENHANCEMENT] Improve storage iterator performance.
* [ENHANCEMENT] Change logging output format and flags.
* [BUGFIX] Fix memory alignment bug for 32bit systems.
* [ENHANCEMENT] Improve web redirection behavior.
* [ENHANCEMENT] Allow overriding default hostname for Prometheus URLs.
* [BUGFIX] Fix double slash in URL sent to alertmanager.
* [FEATURE] Add resets() query function to count counter resets.
* [FEATURE] Add changes() query function to count the number of times a gauge changed.
* [FEATURE] Add increase() query function to calculate a counter's increase.
* [ENHANCEMENT] Limit retrievable samples to the storage's retention window.

## 0.13.4 / 2015-05-23

* [BUGFIX] Fix a race while checkpointing fingerprint mappings.

## 0.13.3 / 2015-05-11

* [BUGFIX] Handle fingerprint collisions properly.
* [CHANGE] Comments in rules file must start with `#`. (The undocumented `//`
  and `/*...*/` comment styles are no longer supported.)
* [ENHANCEMENT] Switch to custom expression language parser and evaluation
  engine, which generates better error messages, fixes some parsing edge-cases,
  and enables other future enhancements (like the ones below).
* [ENHANCEMENT] Limit maximum number of concurrent queries.
* [ENHANCEMENT] Terminate running queries during shutdown.

## 0.13.2 / 2015-05-05

* [MAINTENANCE] Updated vendored dependencies to their newest versions.
* [MAINTENANCE] Include rule_checker and console templates in release tarball.
* [BUGFIX] Sort NaN as the lowest value.
* [ENHANCEMENT] Add square root, stddev and stdvar functions.
* [BUGFIX] Use scrape_timeout for scrape timeout, not scrape_interval.
* [ENHANCEMENT] Improve chunk and chunkDesc loading, increase performance when
  reading from disk.
* [BUGFIX] Show correct error on wrong DNS response.

## 0.13.1 / 2015-04-09

* [BUGFIX] Treat memory series with zero chunks correctly in series maintenance.
* [ENHANCEMENT] Improve readability of usage text even more.

## 0.13.0 / 2015-04-08

* [ENHANCEMENT] Double-delta encoding for chunks, saving typically 40% of
  space, both in RAM and on disk.
* [ENHANCEMENT] Redesign of chunk persistence queuing, increasing performance
  on spinning disks significantly.
* [ENHANCEMENT] Redesign of sample ingestion, increasing ingestion performance.
* [FEATURE] Added ln, log2, log10 and exp functions to the query language.
* [FEATURE] Experimental write support to InfluxDB.
* [FEATURE] Allow custom timestamps in instant query API.
* [FEATURE] Configurable path prefix for URLs to support proxies.
* [ENHANCEMENT] Increase of rule_checker CLI usability.
* [CHANGE] Show special float values as gaps.
* [ENHANCEMENT] Made usage output more readable.
* [ENHANCEMENT] Increased resilience of the storage against data corruption.
* [ENHANCEMENT] Various improvements around chunk encoding.
* [ENHANCEMENT] Nicer formatting of target health table on /status.
* [CHANGE] Rename UNREACHABLE to UNHEALTHY, ALIVE to HEALTHY.
* [BUGFIX] Strip trailing slash in alertmanager URL.
* [BUGFIX] Avoid +InfYs and similar, just display +Inf.
* [BUGFIX] Fixed HTML-escaping at various places.
* [BUGFIX] Fixed special value handling in division and modulo of the query
  language.
* [BUGFIX] Fix embed-static.sh.
* [CLEANUP] Added initial HTTP API tests.
* [CLEANUP] Misc. other code cleanups.
* [MAINTENANCE] Updated vendored dependencies to their newest versions.

## 0.12.0 / 2015-03-04

* [CHANGE] Use client_golang v0.3.1. THIS CHANGES FINGERPRINTING AND INVALIDATES
  ALL PERSISTED FINGERPRINTS. You have to wipe your storage to use this or
  later versions. There is a version guard in place that will prevent you to
  run Prometheus with the stored data of an older Prometheus.
* [BUGFIX] The change above fixes a weakness in the fingerprinting algorithm.
* [ENHANCEMENT] The change above makes fingerprinting faster and less allocation
  intensive.
* [FEATURE] OR operator and vector matching options. See docs for details.
* [ENHANCEMENT] Scientific notation and special float values (Inf, NaN) now
  supported by the expression language.
* [CHANGE] Dockerfile makes Prometheus use the Docker volume to store data
  (rather than /tmp/metrics).
* [CHANGE] Makefile uses Go 1.4.2.

## 0.11.1 / 2015-02-27

* [BUGFIX] Make series maintenance complete again. (Ever since 0.9.0rc4,
  or commit 0851945, series would not be archived, chunk descriptors would
  not be evicted, and stale head chunks would never be closed. This happened
  due to accidental deletion of a line calling a (well tested :) function.
* [BUGFIX] Do not double count head chunks read from checkpoint on startup.
  Also fix a related but less severe bug in counting chunk descriptors.
* [BUGFIX] Check last time in head chunk for head chunk timeout, not first.
* [CHANGE] Update vendoring due to vendoring changes in client_golang.
* [CLEANUP] Code cleanups.
* [ENHANCEMENT] Limit the number of 'dirty' series counted during checkpointing.

## 0.11.0 / 2015-02-23

* [FEATURE] Introduce new metric type Histogram with server-side aggregation.
* [FEATURE] Add offset operator.
* [FEATURE] Add floor, ceil and round functions.
* [CHANGE] Change instance identifiers to be host:port.
* [CHANGE] Dependency management and vendoring changed/improved.
* [CHANGE] Flag name changes to create consistency between various Prometheus
  binaries.
* [CHANGE] Show unlimited number of metrics in autocomplete.
* [CHANGE] Add query timeout.
* [CHANGE] Remove labels on persist error counter.
* [ENHANCEMENT] Various performance improvements for sample ingestion.
* [ENHANCEMENT] Various Makefile improvements.
* [ENHANCEMENT] Various console template improvements, including
  proof-of-concept for federation via console templates.
* [ENHANCEMENT] Fix graph JS glitches and simplify graphing code.
* [ENHANCEMENT] Dramatically decrease resources for file embedding.
* [ENHANCEMENT] Crash recovery saves lost series data in 'orphaned' directory.
* [BUGFIX] Fix aggregation grouping key calculation.
* [BUGFIX] Fix Go download path for various architectures.
* [BUGFIX] Fixed the link of the Travis build status image.
* [BUGFIX] Fix Rickshaw/D3 version mismatch.
* [CLEANUP] Various code cleanups.

## 0.10.0 / 2015-01-26

* [CHANGE] More efficient JSON result format in query API. This requires
  up-to-date versions of PromDash and prometheus_cli, too.
* [ENHANCEMENT] Excluded non-minified Bootstrap assets and the Bootstrap maps
  from embedding into the binary. Those files are only used for debugging,
  and then you can use -web.use-local-assets. By including fewer files, the
  RAM usage during compilation is much more manageable.
* [ENHANCEMENT] Help link points to <https://prometheus.github.io> now.
* [FEATURE] Consoles for haproxy and cloudwatch.
* [BUGFIX] Several fixes to graphs in consoles.
* [CLEANUP] Removed a file size check that did not check anything.

## 0.9.0 / 2015-01-23

* [CHANGE] Reworked command line flags, now more consistent and taking into
  account needs of the new storage backend (see below).
* [CHANGE] Metric names are dropped after certain transformations.
* [CHANGE] Changed partitioning of summary metrics exported by Prometheus.
* [CHANGE] Got rid of Gerrit as a review tool.
* [CHANGE] 'Tabular' view now the default (rather than 'Graph') to avoid
  running very expensive queries accidentally.
* [CHANGE] On-disk format for stored samples changed. For upgrading, you have
  to nuke your old files completely. See "Complete rewrite of the storage
* [CHANGE] Removed 2nd argument from `delta`.
* [FEATURE] Added a `deriv` function.
* [FEATURE] Console templates.
* [FEATURE] Added `absent` function.
* [FEATURE] Allow omitting the metric name in queries.
* [BUGFIX] Removed all known race conditions.
* [BUGFIX] Metric mutations now handled correctly in all cases.
* [ENHANCEMENT] Proper double-start protection.
* [ENHANCEMENT] Complete rewrite of the storage layer. Benefits include:
  * Better query performance.
  * More samples in less RAM.
  * Better memory management.
  * Scales up to millions of time series and thousands of samples ingested
    per second.
  * Purging of obsolete samples much cleaner now, up to completely
    "forgetting" obsolete time series.
  * Proper instrumentation to diagnose the storage layer with... well...
    Prometheus.
  * Pure Go implementation, no need for cgo and shared C libraries anymore.
  * Better concurrency.
* [ENHANCEMENT] Copy-on-write semantics in the AST layer.
* [ENHANCEMENT] Switched from Go 1.3 to Go 1.4.
* [ENHANCEMENT] Vendored external dependencies with godeps.
* [ENHANCEMENT] Numerous Web UI improvements, moved to Bootstrap3 and
  Rickshaw 1.5.1.
* [ENHANCEMENT] Improved Docker integration.
* [ENHANCEMENT] Simplified the Makefile contraption.
* [CLEANUP] Put meta-data files into proper shape (LICENSE, README.md etc.)
* [CLEANUP] Removed all legitimate 'go vet' and 'golint' warnings.
* [CLEANUP] Removed dead code.

## 0.8.0 / 2014-09-04

* [ENHANCEMENT] Stagger scrapes to spread out load.
* [BUGFIX] Correctly quote HTTP Accept header.

## 0.7.0 / 2014-08-06

* [FEATURE] Added new functions: abs(), topk(), bottomk(), drop_common_labels().
* [FEATURE] Let console templates get graph links from expressions.
* [FEATURE] Allow console templates to dynamically include other templates.
* [FEATURE] Template consoles now have access to their URL.
* [BUGFIX] Fixed time() function to return evaluation time, not wallclock time.
* [BUGFIX] Fixed HTTP connection leak when targets returned a non-200 status.
* [BUGFIX] Fixed link to console templates in UI.
* [PERFORMANCE] Removed extra memory copies while scraping targets.
* [ENHANCEMENT] Switched from Go 1.2.1 to Go 1.3.
* [ENHANCEMENT] Made metrics exported by Prometheus itself more consistent.
* [ENHANCEMENT] Removed incremental backoffs for unhealthy targets.
* [ENHANCEMENT] Dockerfile also builds Prometheus support tools now.

## 0.6.0 / 2014-06-30

* [FEATURE] Added console and alert templates support, along with various template functions.
* [PERFORMANCE] Much faster and more memory-efficient flushing to disk.
* [ENHANCEMENT] Query results are now only logged when debugging.
* [ENHANCEMENT] Upgraded to new Prometheus client library for exposing metrics.
* [BUGFIX] Samples are now kept in memory until fully flushed to disk.
* [BUGFIX] Non-200 target scrapes are now treated as an error.
* [BUGFIX] Added installation step for missing dependency to Dockerfile.
* [BUGFIX] Removed broken and unused "User Dashboard" link.

## 0.5.0 / 2014-05-28

* [BUGFIX] Fixed next retrieval time display on status page.
* [BUGFIX] Updated some variable references in tools subdir.
* [FEATURE] Added support for scraping metrics via the new text format.
* [PERFORMANCE] Improved label matcher performance.
* [PERFORMANCE] Removed JSON indentation in query API, leading to smaller response sizes.
* [ENHANCEMENT] Added internal check to verify temporal order of streams.
* [ENHANCEMENT] Some internal refactorings.

## 0.4.0 / 2014-04-17

* [FEATURE] Vectors and scalars may now be reversed in binary operations (`<scalar> <binop> <vector>`).
* [FEATURE] It's possible to shutdown Prometheus via a `/-/quit` web endpoint now.
* [BUGFIX] Fix for a deadlock race condition in the memory storage.
* [BUGFIX] Mac OS X build fixed.
* [BUGFIX] Built from Go 1.2.1, which has internal fixes to race conditions in garbage collection handling.
* [ENHANCEMENT] Internal storage interface refactoring that allows building e.g. the `rule_checker` tool without LevelDB dynamic library dependencies.
* [ENHANCEMENT] Cleanups around shutdown handling.
* [PERFORMANCE] Preparations for better memory reuse during marshaling / unmarshaling.<|MERGE_RESOLUTION|>--- conflicted
+++ resolved
@@ -1,4 +1,8 @@
 # Changelog
+
+## unreleased
+
+* [FEATURE] PromQL: Add `info` function. #14495
 
 ## 3.0.0-beta.0 / 2024-09-05
 
@@ -18,11 +22,7 @@
 * [CHANGE] Remove deprecated `storage.tsdb.allow-overlapping-blocks`, `alertmanager.timeout`, and `storage.tsdb.retention` flags. #14640, #14643
 * [FEATURE] Promtool: Allow additional labels to be added to blocks created from openmetrics. #14402
 * [FEATURE] OTLP receiver: Add new option `otlp.promote_resource_attributes`, for any OTel resource attributes that should be promoted to metric labels. #14200
-<<<<<<< HEAD
-* [FEATURE] PromQL: Add `info` function. #14495
-=======
 * [FEATURE] Automatic reloading of the Prometheus configuration file at a specified interval #14769
->>>>>>> 4e171661
 * [ENHANCEMENT] OTLP receiver: Warn when encountering exponential histograms with zero count and non-zero sum. #14706
 * [ENHANCEMENT] OTLP receiver: Interrupt translation on context cancellation/timeout. #14612
 * [ENHANCEMENT] Scrape: Only parse created timestamp if `created-timestamp-zero-ingestion` feature flag is enabled. This is as a lot of memory is used when parsing the created timestamp in the OM text format. #14815
