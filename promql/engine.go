// Copyright 2013 The Prometheus Authors
// Licensed under the Apache License, Version 2.0 (the "License");
// you may not use this file except in compliance with the License.
// You may obtain a copy of the License at
//
// http://www.apache.org/licenses/LICENSE-2.0
//
// Unless required by applicable law or agreed to in writing, software
// distributed under the License is distributed on an "AS IS" BASIS,
// WITHOUT WARRANTIES OR CONDITIONS OF ANY KIND, either express or implied.
// See the License for the specific language governing permissions and
// limitations under the License.

package promql

import (
	"bytes"
	"container/heap"
	"context"
	"errors"
	"fmt"
	"io"
	"math"
	"reflect"
	"runtime"
	"slices"
	"sort"
	"strconv"
	"strings"
	"sync"
	"time"

	"github.com/go-kit/log"
	"github.com/go-kit/log/level"
	"github.com/prometheus/client_golang/prometheus"
	"github.com/prometheus/common/model"
	"go.opentelemetry.io/otel"
	"go.opentelemetry.io/otel/attribute"
	"go.opentelemetry.io/otel/trace"

	"github.com/prometheus/prometheus/model/histogram"
	"github.com/prometheus/prometheus/model/labels"
	"github.com/prometheus/prometheus/model/timestamp"
	"github.com/prometheus/prometheus/model/value"
	"github.com/prometheus/prometheus/promql/parser"
	"github.com/prometheus/prometheus/storage"
	"github.com/prometheus/prometheus/tsdb/chunkenc"
	"github.com/prometheus/prometheus/util/annotations"
	"github.com/prometheus/prometheus/util/stats"
	"github.com/prometheus/prometheus/util/zeropool"
)

const (
	namespace            = "prometheus"
	subsystem            = "engine"
	queryTag             = "query"
	env                  = "query execution"
	defaultLookbackDelta = 5 * time.Minute

	// The largest SampleValue that can be converted to an int64 without overflow.
	maxInt64 = 9223372036854774784
	// The smallest SampleValue that can be converted to an int64 without underflow.
	minInt64 = -9223372036854775808

	// Max initial size for the pooled points slices.
	// The getHPointSlice and getFPointSlice functions are called with an estimated size which often can be
	// over-estimated.
	maxPointsSliceSize = 5000

	// The default buffer size for points used by the matrix selector.
	matrixSelectorSliceSize = 16
)

type engineMetrics struct {
	currentQueries       prometheus.Gauge
	maxConcurrentQueries prometheus.Gauge
	queryLogEnabled      prometheus.Gauge
	queryLogFailures     prometheus.Counter
	queryQueueTime       prometheus.Observer
	queryPrepareTime     prometheus.Observer
	queryInnerEval       prometheus.Observer
	queryResultSort      prometheus.Observer
	querySamples         prometheus.Counter
}

// convertibleToInt64 returns true if v does not over-/underflow an int64.
func convertibleToInt64(v float64) bool {
	return v <= maxInt64 && v >= minInt64
}

type (
	// ErrQueryTimeout is returned if a query timed out during processing.
	ErrQueryTimeout string
	// ErrQueryCanceled is returned if a query was canceled during processing.
	ErrQueryCanceled string
	// ErrTooManySamples is returned if a query would load more than the maximum allowed samples into memory.
	ErrTooManySamples string
	// ErrStorage is returned if an error was encountered in the storage layer
	// during query handling.
	ErrStorage struct{ Err error }
)

func (e ErrQueryTimeout) Error() string {
	return fmt.Sprintf("query timed out in %s", string(e))
}

func (e ErrQueryCanceled) Error() string {
	return fmt.Sprintf("query was canceled in %s", string(e))
}

func (e ErrTooManySamples) Error() string {
	return fmt.Sprintf("query processing would load too many samples into memory in %s", string(e))
}

func (e ErrStorage) Error() string {
	return e.Err.Error()
}

// QueryEngine defines the interface for the *promql.Engine, so it can be replaced, wrapped or mocked.
type QueryEngine interface {
	NewInstantQuery(ctx context.Context, q storage.Queryable, opts QueryOpts, qs string, ts time.Time) (Query, error)
	NewRangeQuery(ctx context.Context, q storage.Queryable, opts QueryOpts, qs string, start, end time.Time, interval time.Duration) (Query, error)
}

// QueryLogger is an interface that can be used to log all the queries logged
// by the engine.
type QueryLogger interface {
	Log(...interface{}) error
	Close() error
}

// A Query is derived from an a raw query string and can be run against an engine
// it is associated with.
type Query interface {
	// Exec processes the query. Can only be called once.
	Exec(ctx context.Context) *Result
	// Close recovers memory used by the query result.
	Close()
	// Statement returns the parsed statement of the query.
	Statement() parser.Statement
	// Stats returns statistics about the lifetime of the query.
	Stats() *stats.Statistics
	// Cancel signals that a running query execution should be aborted.
	Cancel()
	// String returns the original query string.
	String() string
}

type PrometheusQueryOpts struct {
	// Enables recording per-step statistics if the engine has it enabled as well. Disabled by default.
	enablePerStepStats bool
	// Lookback delta duration for this query.
	lookbackDelta time.Duration
}

var _ QueryOpts = &PrometheusQueryOpts{}

func NewPrometheusQueryOpts(enablePerStepStats bool, lookbackDelta time.Duration) QueryOpts {
	return &PrometheusQueryOpts{
		enablePerStepStats: enablePerStepStats,
		lookbackDelta:      lookbackDelta,
	}
}

func (p *PrometheusQueryOpts) EnablePerStepStats() bool {
	return p.enablePerStepStats
}

func (p *PrometheusQueryOpts) LookbackDelta() time.Duration {
	return p.lookbackDelta
}

type QueryOpts interface {
	// Enables recording per-step statistics if the engine has it enabled as well. Disabled by default.
	EnablePerStepStats() bool
	// Lookback delta duration for this query.
	LookbackDelta() time.Duration
}

// query implements the Query interface.
type query struct {
	// Underlying data provider.
	queryable storage.Queryable
	// The original query string.
	q string
	// Statement of the parsed query.
	stmt parser.Statement
	// Timer stats for the query execution.
	stats *stats.QueryTimers
	// Sample stats for the query execution.
	sampleStats *stats.QuerySamples
	// Result matrix for reuse.
	matrix Matrix
	// Cancellation function for the query.
	cancel func()

	// The engine against which the query is executed.
	ng *Engine
}

type QueryOrigin struct{}

// Statement implements the Query interface.
// Calling this after Exec may result in panic,
// see https://github.com/prometheus/prometheus/issues/8949.
func (q *query) Statement() parser.Statement {
	return q.stmt
}

// String implements the Query interface.
func (q *query) String() string {
	return q.q
}

// Stats implements the Query interface.
func (q *query) Stats() *stats.Statistics {
	return &stats.Statistics{
		Timers:  q.stats,
		Samples: q.sampleStats,
	}
}

// Cancel implements the Query interface.
func (q *query) Cancel() {
	if q.cancel != nil {
		q.cancel()
	}
}

// Close implements the Query interface.
func (q *query) Close() {
	for _, s := range q.matrix {
		putFPointSlice(s.Floats)
		putHPointSlice(s.Histograms)
	}
}

// Exec implements the Query interface.
func (q *query) Exec(ctx context.Context) *Result {
	if span := trace.SpanFromContext(ctx); span != nil {
		span.SetAttributes(attribute.String(queryTag, q.stmt.String()))
	}

	// Exec query.
	res, warnings, err := q.ng.exec(ctx, q)
	return &Result{Err: err, Value: res, Warnings: warnings}
}

// contextDone returns an error if the context was canceled or timed out.
func contextDone(ctx context.Context, env string) error {
	if err := ctx.Err(); err != nil {
		return contextErr(err, env)
	}
	return nil
}

func contextErr(err error, env string) error {
	switch {
	case errors.Is(err, context.Canceled):
		return ErrQueryCanceled(env)
	case errors.Is(err, context.DeadlineExceeded):
		return ErrQueryTimeout(env)
	default:
		return err
	}
}

// QueryTracker provides access to two features:
//
// 1) Tracking of active query. If PromQL engine crashes while executing any query, such query should be present
// in the tracker on restart, hence logged. After the logging on restart, the tracker gets emptied.
//
// 2) Enforcement of the maximum number of concurrent queries.
type QueryTracker interface {
	io.Closer

	// GetMaxConcurrent returns maximum number of concurrent queries that are allowed by this tracker.
	GetMaxConcurrent() int

	// Insert inserts query into query tracker. This call must block if maximum number of queries is already running.
	// If Insert doesn't return error then returned integer value should be used in subsequent Delete call.
	// Insert should return error if context is finished before query can proceed, and integer value returned in this case should be ignored by caller.
	Insert(ctx context.Context, query string) (int, error)

	// Delete removes query from activity tracker. InsertIndex is value returned by Insert call.
	Delete(insertIndex int)
}

// EngineOpts contains configuration options used when creating a new Engine.
type EngineOpts struct {
	Logger             log.Logger
	Reg                prometheus.Registerer
	MaxSamples         int
	Timeout            time.Duration
	ActiveQueryTracker QueryTracker
	// LookbackDelta determines the time since the last sample after which a time
	// series is considered stale.
	LookbackDelta time.Duration

	// NoStepSubqueryIntervalFn is the default evaluation interval of
	// a subquery in milliseconds if no step in range vector was specified `[30m:<step>]`.
	NoStepSubqueryIntervalFn func(rangeMillis int64) int64

	// EnableAtModifier if true enables @ modifier. Disabled otherwise. This
	// is supposed to be enabled for regular PromQL (as of Prometheus v2.33)
	// but the option to disable it is still provided here for those using
	// the Engine outside of Prometheus.
	EnableAtModifier bool

	// EnableNegativeOffset if true enables negative (-) offset
	// values. Disabled otherwise. This is supposed to be enabled for
	// regular PromQL (as of Prometheus v2.33) but the option to disable it
	// is still provided here for those using the Engine outside of
	// Prometheus.
	EnableNegativeOffset bool

	// EnablePerStepStats if true allows for per-step stats to be computed on request. Disabled otherwise.
	EnablePerStepStats bool

	// EnableDelayedNameRemoval delays the removal of the __name__ label to the last step of the query evaluation.
	// This is useful in certain scenarios where the __name__ label must be preserved or where applying a
	// regex-matcher to the __name__ label may otherwise lead to duplicate labelset errors.
	EnableDelayedNameRemoval bool
}

// Engine handles the lifetime of queries from beginning to end.
// It is connected to a querier.
type Engine struct {
	logger                   log.Logger
	metrics                  *engineMetrics
	timeout                  time.Duration
	maxSamplesPerQuery       int
	activeQueryTracker       QueryTracker
	queryLogger              QueryLogger
	queryLoggerLock          sync.RWMutex
	lookbackDelta            time.Duration
	noStepSubqueryIntervalFn func(rangeMillis int64) int64
	enableAtModifier         bool
	enableNegativeOffset     bool
	enablePerStepStats       bool
	enableDelayedNameRemoval bool
}

// NewEngine returns a new engine.
func NewEngine(opts EngineOpts) *Engine {
	if opts.Logger == nil {
		opts.Logger = log.NewNopLogger()
	}

	queryResultSummary := prometheus.NewSummaryVec(prometheus.SummaryOpts{
		Namespace:  namespace,
		Subsystem:  subsystem,
		Name:       "query_duration_seconds",
		Help:       "Query timings",
		Objectives: map[float64]float64{0.5: 0.05, 0.9: 0.01, 0.99: 0.001},
	},
		[]string{"slice"},
	)

	metrics := &engineMetrics{
		currentQueries: prometheus.NewGauge(prometheus.GaugeOpts{
			Namespace: namespace,
			Subsystem: subsystem,
			Name:      "queries",
			Help:      "The current number of queries being executed or waiting.",
		}),
		queryLogEnabled: prometheus.NewGauge(prometheus.GaugeOpts{
			Namespace: namespace,
			Subsystem: subsystem,
			Name:      "query_log_enabled",
			Help:      "State of the query log.",
		}),
		queryLogFailures: prometheus.NewCounter(prometheus.CounterOpts{
			Namespace: namespace,
			Subsystem: subsystem,
			Name:      "query_log_failures_total",
			Help:      "The number of query log failures.",
		}),
		maxConcurrentQueries: prometheus.NewGauge(prometheus.GaugeOpts{
			Namespace: namespace,
			Subsystem: subsystem,
			Name:      "queries_concurrent_max",
			Help:      "The max number of concurrent queries.",
		}),
		querySamples: prometheus.NewCounter(prometheus.CounterOpts{
			Namespace: namespace,
			Subsystem: subsystem,
			Name:      "query_samples_total",
			Help:      "The total number of samples loaded by all queries.",
		}),
		queryQueueTime:   queryResultSummary.WithLabelValues("queue_time"),
		queryPrepareTime: queryResultSummary.WithLabelValues("prepare_time"),
		queryInnerEval:   queryResultSummary.WithLabelValues("inner_eval"),
		queryResultSort:  queryResultSummary.WithLabelValues("result_sort"),
	}

	if t := opts.ActiveQueryTracker; t != nil {
		metrics.maxConcurrentQueries.Set(float64(t.GetMaxConcurrent()))
	} else {
		metrics.maxConcurrentQueries.Set(-1)
	}

	if opts.LookbackDelta == 0 {
		opts.LookbackDelta = defaultLookbackDelta
		if l := opts.Logger; l != nil {
			level.Debug(l).Log("msg", "Lookback delta is zero, setting to default value", "value", defaultLookbackDelta)
		}
	}

	if opts.Reg != nil {
		opts.Reg.MustRegister(
			metrics.currentQueries,
			metrics.maxConcurrentQueries,
			metrics.queryLogEnabled,
			metrics.queryLogFailures,
			metrics.querySamples,
			queryResultSummary,
		)
	}

	return &Engine{
		timeout:                  opts.Timeout,
		logger:                   opts.Logger,
		metrics:                  metrics,
		maxSamplesPerQuery:       opts.MaxSamples,
		activeQueryTracker:       opts.ActiveQueryTracker,
		lookbackDelta:            opts.LookbackDelta,
		noStepSubqueryIntervalFn: opts.NoStepSubqueryIntervalFn,
		enableAtModifier:         opts.EnableAtModifier,
		enableNegativeOffset:     opts.EnableNegativeOffset,
		enablePerStepStats:       opts.EnablePerStepStats,
		enableDelayedNameRemoval: opts.EnableDelayedNameRemoval,
	}
}

// Close closes ng.
func (ng *Engine) Close() error {
	if ng.activeQueryTracker != nil {
		return ng.activeQueryTracker.Close()
	}
	return nil
}

// SetQueryLogger sets the query logger.
func (ng *Engine) SetQueryLogger(l QueryLogger) {
	ng.queryLoggerLock.Lock()
	defer ng.queryLoggerLock.Unlock()

	if ng.queryLogger != nil {
		// An error closing the old file descriptor should
		// not make reload fail; only log a warning.
		err := ng.queryLogger.Close()
		if err != nil {
			level.Warn(ng.logger).Log("msg", "Error while closing the previous query log file", "err", err)
		}
	}

	ng.queryLogger = l

	if l != nil {
		ng.metrics.queryLogEnabled.Set(1)
	} else {
		ng.metrics.queryLogEnabled.Set(0)
	}
}

// NewInstantQuery returns an evaluation query for the given expression at the given time.
func (ng *Engine) NewInstantQuery(ctx context.Context, q storage.Queryable, opts QueryOpts, qs string, ts time.Time) (Query, error) {
	pExpr, qry := ng.newQuery(q, qs, opts, ts, ts, 0)
	finishQueue, err := ng.queueActive(ctx, qry)
	if err != nil {
		return nil, err
	}
	defer finishQueue()
	expr, err := parser.ParseExpr(qs)
	if err != nil {
		return nil, err
	}
	if err := ng.validateOpts(expr); err != nil {
		return nil, err
	}
	*pExpr = PreprocessExpr(expr, ts, ts)

	return qry, nil
}

// NewRangeQuery returns an evaluation query for the given time range and with
// the resolution set by the interval.
func (ng *Engine) NewRangeQuery(ctx context.Context, q storage.Queryable, opts QueryOpts, qs string, start, end time.Time, interval time.Duration) (Query, error) {
	pExpr, qry := ng.newQuery(q, qs, opts, start, end, interval)
	finishQueue, err := ng.queueActive(ctx, qry)
	if err != nil {
		return nil, err
	}
	defer finishQueue()
	expr, err := parser.ParseExpr(qs)
	if err != nil {
		return nil, err
	}
	if err := ng.validateOpts(expr); err != nil {
		return nil, err
	}
	if expr.Type() != parser.ValueTypeVector && expr.Type() != parser.ValueTypeScalar {
		return nil, fmt.Errorf("invalid expression type %q for range query, must be Scalar or instant Vector", parser.DocumentedType(expr.Type()))
	}
	*pExpr = PreprocessExpr(expr, start, end)

	return qry, nil
}

func (ng *Engine) newQuery(q storage.Queryable, qs string, opts QueryOpts, start, end time.Time, interval time.Duration) (*parser.Expr, *query) {
	if opts == nil {
		opts = NewPrometheusQueryOpts(false, 0)
	}

	lookbackDelta := opts.LookbackDelta()
	if lookbackDelta <= 0 {
		lookbackDelta = ng.lookbackDelta
	}

	es := &parser.EvalStmt{
		Start:         start,
		End:           end,
		Interval:      interval,
		LookbackDelta: lookbackDelta,
	}
	qry := &query{
		q:           qs,
		stmt:        es,
		ng:          ng,
		stats:       stats.NewQueryTimers(),
		sampleStats: stats.NewQuerySamples(ng.enablePerStepStats && opts.EnablePerStepStats()),
		queryable:   q,
	}
	return &es.Expr, qry
}

var (
	ErrValidationAtModifierDisabled     = errors.New("@ modifier is disabled")
	ErrValidationNegativeOffsetDisabled = errors.New("negative offset is disabled")
)

func (ng *Engine) validateOpts(expr parser.Expr) error {
	if ng.enableAtModifier && ng.enableNegativeOffset {
		return nil
	}

	var atModifierUsed, negativeOffsetUsed bool

	var validationErr error
	parser.Inspect(expr, func(node parser.Node, path []parser.Node) error {
		switch n := node.(type) {
		case *parser.VectorSelector:
			if n.Timestamp != nil || n.StartOrEnd == parser.START || n.StartOrEnd == parser.END {
				atModifierUsed = true
			}
			if n.OriginalOffset < 0 {
				negativeOffsetUsed = true
			}

		case *parser.MatrixSelector:
			vs := n.VectorSelector.(*parser.VectorSelector)
			if vs.Timestamp != nil || vs.StartOrEnd == parser.START || vs.StartOrEnd == parser.END {
				atModifierUsed = true
			}
			if vs.OriginalOffset < 0 {
				negativeOffsetUsed = true
			}

		case *parser.SubqueryExpr:
			if n.Timestamp != nil || n.StartOrEnd == parser.START || n.StartOrEnd == parser.END {
				atModifierUsed = true
			}
			if n.OriginalOffset < 0 {
				negativeOffsetUsed = true
			}
		}

		if atModifierUsed && !ng.enableAtModifier {
			validationErr = ErrValidationAtModifierDisabled
			return validationErr
		}
		if negativeOffsetUsed && !ng.enableNegativeOffset {
			validationErr = ErrValidationNegativeOffsetDisabled
			return validationErr
		}

		return nil
	})

	return validationErr
}

// NewTestQuery injects special behaviour into Query for testing.
func (ng *Engine) NewTestQuery(f func(context.Context) error) Query {
	qry := &query{
		q:           "test statement",
		stmt:        parser.TestStmt(f),
		ng:          ng,
		stats:       stats.NewQueryTimers(),
		sampleStats: stats.NewQuerySamples(ng.enablePerStepStats),
	}
	return qry
}

// exec executes the query.
//
// At this point per query only one EvalStmt is evaluated. Alert and record
// statements are not handled by the Engine.
func (ng *Engine) exec(ctx context.Context, q *query) (v parser.Value, ws annotations.Annotations, err error) {
	ng.metrics.currentQueries.Inc()
	defer func() {
		ng.metrics.currentQueries.Dec()
		ng.metrics.querySamples.Add(float64(q.sampleStats.TotalSamples))
	}()

	ctx, cancel := context.WithTimeout(ctx, ng.timeout)
	q.cancel = cancel

	defer func() {
		ng.queryLoggerLock.RLock()
		if l := ng.queryLogger; l != nil {
			params := make(map[string]interface{}, 4)
			params["query"] = q.q
			if eq, ok := q.Statement().(*parser.EvalStmt); ok {
				params["start"] = formatDate(eq.Start)
				params["end"] = formatDate(eq.End)
				// The step provided by the user is in seconds.
				params["step"] = int64(eq.Interval / (time.Second / time.Nanosecond))
			}
			f := []interface{}{"params", params}
			if err != nil {
				f = append(f, "error", err)
			}
			f = append(f, "stats", stats.NewQueryStats(q.Stats()))
			if span := trace.SpanFromContext(ctx); span != nil {
				f = append(f, "spanID", span.SpanContext().SpanID())
			}
			if origin := ctx.Value(QueryOrigin{}); origin != nil {
				for k, v := range origin.(map[string]interface{}) {
					f = append(f, k, v)
				}
			}
			if err := l.Log(f...); err != nil {
				ng.metrics.queryLogFailures.Inc()
				level.Error(ng.logger).Log("msg", "can't log query", "err", err)
			}
		}
		ng.queryLoggerLock.RUnlock()
	}()

	execSpanTimer, ctx := q.stats.GetSpanTimer(ctx, stats.ExecTotalTime)
	defer execSpanTimer.Finish()

	finishQueue, err := ng.queueActive(ctx, q)
	if err != nil {
		return nil, nil, err
	}
	defer finishQueue()

	// Cancel when execution is done or an error was raised.
	defer q.cancel()

	evalSpanTimer, ctx := q.stats.GetSpanTimer(ctx, stats.EvalTotalTime)
	defer evalSpanTimer.Finish()

	// The base context might already be canceled on the first iteration (e.g. during shutdown).
	if err := contextDone(ctx, env); err != nil {
		return nil, nil, err
	}

	switch s := q.Statement().(type) {
	case *parser.EvalStmt:
		return ng.execEvalStmt(ctx, q, s)
	case parser.TestStmt:
		return nil, nil, s(ctx)
	}

	panic(fmt.Errorf("promql.Engine.exec: unhandled statement of type %T", q.Statement()))
}

// Log query in active log. The active log guarantees that we don't run over
// MaxConcurrent queries.
func (ng *Engine) queueActive(ctx context.Context, q *query) (func(), error) {
	if ng.activeQueryTracker == nil {
		return func() {}, nil
	}
	queueSpanTimer, _ := q.stats.GetSpanTimer(ctx, stats.ExecQueueTime, ng.metrics.queryQueueTime)
	queryIndex, err := ng.activeQueryTracker.Insert(ctx, q.q)
	queueSpanTimer.Finish()
	return func() { ng.activeQueryTracker.Delete(queryIndex) }, err
}

func timeMilliseconds(t time.Time) int64 {
	return t.UnixNano() / int64(time.Millisecond/time.Nanosecond)
}

func durationMilliseconds(d time.Duration) int64 {
	return int64(d / (time.Millisecond / time.Nanosecond))
}

// execEvalStmt evaluates the expression of an evaluation statement for the given time range.
func (ng *Engine) execEvalStmt(ctx context.Context, query *query, s *parser.EvalStmt) (parser.Value, annotations.Annotations, error) {
	prepareSpanTimer, ctxPrepare := query.stats.GetSpanTimer(ctx, stats.QueryPreparationTime, ng.metrics.queryPrepareTime)
	mint, maxt := FindMinMaxTime(s)
	querier, err := query.queryable.Querier(mint, maxt)
	if err != nil {
		prepareSpanTimer.Finish()
		return nil, nil, err
	}
	defer querier.Close()

	ng.populateSeries(ctxPrepare, querier, s)
	prepareSpanTimer.Finish()

	// Modify the offset of vector and matrix selectors for the @ modifier
	// w.r.t. the start time since only 1 evaluation will be done on them.
	setOffsetForAtModifier(timeMilliseconds(s.Start), s.Expr)
	evalSpanTimer, ctxInnerEval := query.stats.GetSpanTimer(ctx, stats.InnerEvalTime, ng.metrics.queryInnerEval)
	// Instant evaluation. This is executed as a range evaluation with one step.
	if s.Start == s.End && s.Interval == 0 {
		start := timeMilliseconds(s.Start)
		evaluator := &evaluator{
			startTimestamp:           start,
			endTimestamp:             start,
			interval:                 1,
			maxSamples:               ng.maxSamplesPerQuery,
			logger:                   ng.logger,
			lookbackDelta:            s.LookbackDelta,
			samplesStats:             query.sampleStats,
			noStepSubqueryIntervalFn: ng.noStepSubqueryIntervalFn,
			enableDelayedNameRemoval: ng.enableDelayedNameRemoval,
			querier:                  querier,
		}
		query.sampleStats.InitStepTracking(start, start, 1)

		val, warnings, err := evaluator.Eval(ctxInnerEval, s.Expr)

		evalSpanTimer.Finish()

		if err != nil {
			return nil, warnings, err
		}

		var mat Matrix

		switch result := val.(type) {
		case Matrix:
			mat = result
		case String:
			return result, warnings, nil
		default:
			panic(fmt.Errorf("promql.Engine.exec: invalid expression type %q", val.Type()))
		}

		query.matrix = mat
		switch s.Expr.Type() {
		case parser.ValueTypeVector:
			// Convert matrix with one value per series into vector.
			vector := make(Vector, len(mat))
			for i, s := range mat {
				// Point might have a different timestamp, force it to the evaluation
				// timestamp as that is when we ran the evaluation.
				if len(s.Histograms) > 0 {
					vector[i] = Sample{Metric: s.Metric, H: s.Histograms[0].H, T: start, DropName: s.DropName}
				} else {
					vector[i] = Sample{Metric: s.Metric, F: s.Floats[0].F, T: start, DropName: s.DropName}
				}
			}
			return vector, warnings, nil
		case parser.ValueTypeScalar:
			return Scalar{V: mat[0].Floats[0].F, T: start}, warnings, nil
		case parser.ValueTypeMatrix:
			ng.sortMatrixResult(ctx, query, mat)
			return mat, warnings, nil
		default:
			panic(fmt.Errorf("promql.Engine.exec: unexpected expression type %q", s.Expr.Type()))
		}
	}

	// Range evaluation.
	evaluator := &evaluator{
		startTimestamp:           timeMilliseconds(s.Start),
		endTimestamp:             timeMilliseconds(s.End),
		interval:                 durationMilliseconds(s.Interval),
		maxSamples:               ng.maxSamplesPerQuery,
		logger:                   ng.logger,
		lookbackDelta:            s.LookbackDelta,
		samplesStats:             query.sampleStats,
		noStepSubqueryIntervalFn: ng.noStepSubqueryIntervalFn,
		enableDelayedNameRemoval: ng.enableDelayedNameRemoval,
		querier:                  querier,
	}
	query.sampleStats.InitStepTracking(evaluator.startTimestamp, evaluator.endTimestamp, evaluator.interval)
	val, warnings, err := evaluator.Eval(ctxInnerEval, s.Expr)

	evalSpanTimer.Finish()

	if err != nil {
		return nil, warnings, err
	}

	mat, ok := val.(Matrix)
	if !ok {
		panic(fmt.Errorf("promql.Engine.exec: invalid expression type %q", val.Type()))
	}
	query.matrix = mat

	if err := contextDone(ctx, "expression evaluation"); err != nil {
		return nil, warnings, err
	}

	// TODO(fabxc): where to ensure metric labels are a copy from the storage internals.
	ng.sortMatrixResult(ctx, query, mat)

	return mat, warnings, nil
}

func (ng *Engine) sortMatrixResult(ctx context.Context, query *query, mat Matrix) {
	sortSpanTimer, _ := query.stats.GetSpanTimer(ctx, stats.ResultSortTime, ng.metrics.queryResultSort)
	sort.Sort(mat)
	sortSpanTimer.Finish()
}

// subqueryTimes returns the sum of offsets and ranges of all subqueries in the path.
// If the @ modifier is used, then the offset and range is w.r.t. that timestamp
// (i.e. the sum is reset when we have @ modifier).
// The returned *int64 is the closest timestamp that was seen. nil for no @ modifier.
func subqueryTimes(path []parser.Node) (time.Duration, time.Duration, *int64) {
	var (
		subqOffset, subqRange time.Duration
		ts                    int64 = math.MaxInt64
	)
	for _, node := range path {
		if n, ok := node.(*parser.SubqueryExpr); ok {
			subqOffset += n.OriginalOffset
			subqRange += n.Range
			if n.Timestamp != nil {
				// The @ modifier on subquery invalidates all the offset and
				// range till now. Hence resetting it here.
				subqOffset = n.OriginalOffset
				subqRange = n.Range
				ts = *n.Timestamp
			}
		}
	}
	var tsp *int64
	if ts != math.MaxInt64 {
		tsp = &ts
	}
	return subqOffset, subqRange, tsp
}

// FindMinMaxTime returns the time in milliseconds of the earliest and latest point in time the statement will try to process.
// This takes into account offsets, @ modifiers, and range selectors.
// If the statement does not select series, then FindMinMaxTime returns (0, 0).
func FindMinMaxTime(s *parser.EvalStmt) (int64, int64) {
	var minTimestamp, maxTimestamp int64 = math.MaxInt64, math.MinInt64
	// Whenever a MatrixSelector is evaluated, evalRange is set to the corresponding range.
	// The evaluation of the VectorSelector inside then evaluates the given range and unsets
	// the variable.
	var evalRange time.Duration
	parser.Inspect(s.Expr, func(node parser.Node, path []parser.Node) error {
		switch n := node.(type) {
		case *parser.VectorSelector:
			start, end := getTimeRangesForSelector(s, n, path, evalRange)
			if start < minTimestamp {
				minTimestamp = start
			}
			if end > maxTimestamp {
				maxTimestamp = end
			}
			evalRange = 0
		case *parser.MatrixSelector:
			evalRange = n.Range
		}
		return nil
	})

	if maxTimestamp == math.MinInt64 {
		// This happens when there was no selector. Hence no time range to select.
		minTimestamp = 0
		maxTimestamp = 0
	}

	return minTimestamp, maxTimestamp
}

func getTimeRangesForSelector(s *parser.EvalStmt, n *parser.VectorSelector, path []parser.Node, evalRange time.Duration) (int64, int64) {
	start, end := timestamp.FromTime(s.Start), timestamp.FromTime(s.End)
	subqOffset, subqRange, subqTs := subqueryTimes(path)

	if subqTs != nil {
		// The timestamp on the subquery overrides the eval statement time ranges.
		start = *subqTs
		end = *subqTs
	}

	if n.Timestamp != nil {
		// The timestamp on the selector overrides everything.
		start = *n.Timestamp
		end = *n.Timestamp
	} else {
		offsetMilliseconds := durationMilliseconds(subqOffset)
		start = start - offsetMilliseconds - durationMilliseconds(subqRange)
		end -= offsetMilliseconds
	}

	if evalRange == 0 {
		start -= durationMilliseconds(s.LookbackDelta)
	} else {
		// For all matrix queries we want to ensure that we have (end-start) + range selected
		// this way we have `range` data before the start time
		start -= durationMilliseconds(evalRange)
	}

	offsetMilliseconds := durationMilliseconds(n.OriginalOffset)
	start -= offsetMilliseconds
	end -= offsetMilliseconds

	return start, end
}

func (ng *Engine) getLastSubqueryInterval(path []parser.Node) time.Duration {
	var interval time.Duration
	for _, node := range path {
		if n, ok := node.(*parser.SubqueryExpr); ok {
			interval = n.Step
			if n.Step == 0 {
				interval = time.Duration(ng.noStepSubqueryIntervalFn(durationMilliseconds(n.Range))) * time.Millisecond
			}
		}
	}
	return interval
}

func (ng *Engine) populateSeries(ctx context.Context, querier storage.Querier, s *parser.EvalStmt) {
	// Whenever a MatrixSelector is evaluated, evalRange is set to the corresponding range.
	// The evaluation of the VectorSelector inside then evaluates the given range and unsets
	// the variable.
	var evalRange time.Duration

	parser.Inspect(s.Expr, func(node parser.Node, path []parser.Node) error {
		switch n := node.(type) {
		case *parser.VectorSelector:
			start, end := getTimeRangesForSelector(s, n, path, evalRange)
			interval := ng.getLastSubqueryInterval(path)
			if interval == 0 {
				interval = s.Interval
			}
			hints := &storage.SelectHints{
				Start: start,
				End:   end,
				Step:  durationMilliseconds(interval),
				Range: durationMilliseconds(evalRange),
				Func:  extractFuncFromPath(path),
			}
			evalRange = 0
			hints.By, hints.Grouping = extractGroupsFromPath(path)
			n.UnexpandedSeriesSet = querier.Select(ctx, false, hints, n.LabelMatchers...)
			n.SelectHints = hints

		case *parser.MatrixSelector:
			evalRange = n.Range
		}
		return nil
	})
}

// extractFuncFromPath walks up the path and searches for the first instance of
// a function or aggregation.
func extractFuncFromPath(p []parser.Node) string {
	if len(p) == 0 {
		return ""
	}
	switch n := p[len(p)-1].(type) {
	case *parser.AggregateExpr:
		return n.Op.String()
	case *parser.Call:
		return n.Func.Name
	case *parser.BinaryExpr:
		// If we hit a binary expression we terminate since we only care about functions
		// or aggregations over a single metric.
		return ""
	}
	return extractFuncFromPath(p[:len(p)-1])
}

// extractGroupsFromPath parses vector outer function and extracts grouping information if by or without was used.
func extractGroupsFromPath(p []parser.Node) (bool, []string) {
	if len(p) == 0 {
		return false, nil
	}
	if n, ok := p[len(p)-1].(*parser.AggregateExpr); ok {
		return !n.Without, n.Grouping
	}
	return false, nil
}

func (ev *evaluator) checkAndExpandSeriesSet(ctx context.Context, expr parser.Expr) (annotations.Annotations, error) {
	switch e := expr.(type) {
	case *parser.MatrixSelector:
		return ev.checkAndExpandSeriesSet(ctx, e.VectorSelector)
	case *parser.VectorSelector:
		if e.Series != nil {
			return nil, nil
		}
		span := trace.SpanFromContext(ctx)
		span.AddEvent("expand start", trace.WithAttributes(attribute.String("selector", e.String())))
		series, ws, err := expandSeriesSet(ctx, e.UnexpandedSeriesSet)
		if e.SkipHistogramBuckets {
			for i := range series {
				series[i] = newHistogramStatsSeries(series[i])
			}
		}
		e.Series = series
<<<<<<< HEAD
		ev.selectHints = e.SelectHints
=======
		span.AddEvent("expand end", trace.WithAttributes(attribute.Int("num_series", len(series))))
>>>>>>> dbe40d8f
		return ws, err
	}
	return nil, nil
}

func expandSeriesSet(ctx context.Context, it storage.SeriesSet) (res []storage.Series, ws annotations.Annotations, err error) {
	for it.Next() {
		select {
		case <-ctx.Done():
			return nil, nil, ctx.Err()
		default:
		}
		res = append(res, it.At())
	}
	return res, it.Warnings(), it.Err()
}

type errWithWarnings struct {
	err      error
	warnings annotations.Annotations
}

func (e errWithWarnings) Error() string { return e.err.Error() }

// An evaluator evaluates the given expressions over the given fixed
// timestamps. It is attached to an engine through which it connects to a
// querier and reports errors. On timeout or cancellation of its context it
// terminates.
type evaluator struct {
	startTimestamp int64 // Start time in milliseconds.
	endTimestamp   int64 // End time in milliseconds.
	interval       int64 // Interval in milliseconds.

	maxSamples               int
	currentSamples           int
	logger                   log.Logger
	lookbackDelta            time.Duration
	samplesStats             *stats.QuerySamples
	noStepSubqueryIntervalFn func(rangeMillis int64) int64
	enableDelayedNameRemoval bool
	querier                  storage.Querier

	// selectHints is the top-most SelectHints in the expression tree.
	selectHints *storage.SelectHints
}

// errorf causes a panic with the input formatted into an error.
func (ev *evaluator) errorf(format string, args ...interface{}) {
	ev.error(fmt.Errorf(format, args...))
}

// error causes a panic with the given error.
func (ev *evaluator) error(err error) {
	panic(err)
}

// recover is the handler that turns panics into returns from the top level of evaluation.
func (ev *evaluator) recover(expr parser.Expr, ws *annotations.Annotations, errp *error) {
	e := recover()
	if e == nil {
		return
	}

	switch err := e.(type) {
	case runtime.Error:
		// Print the stack trace but do not inhibit the running application.
		buf := make([]byte, 64<<10)
		buf = buf[:runtime.Stack(buf, false)]

		level.Error(ev.logger).Log("msg", "runtime panic during query evaluation", "expr", expr.String(), "err", e, "stacktrace", string(buf))
		*errp = fmt.Errorf("unexpected error: %w", err)
	case errWithWarnings:
		*errp = err.err
		ws.Merge(err.warnings)
	case error:
		*errp = err
	default:
		*errp = fmt.Errorf("%v", err)
	}
}

func (ev *evaluator) Eval(ctx context.Context, expr parser.Expr) (v parser.Value, ws annotations.Annotations, err error) {
	defer ev.recover(expr, &ws, &err)

	v, ws = ev.eval(ctx, expr)
	if ev.enableDelayedNameRemoval {
		ev.cleanupMetricLabels(v)
	}
	return v, ws, nil
}

// EvalSeriesHelper stores extra information about a series.
type EvalSeriesHelper struct {
	// Used to map left-hand to right-hand in binary operations.
	signature string
}

// EvalNodeHelper stores extra information and caches for evaluating a single node across steps.
type EvalNodeHelper struct {
	// Evaluation timestamp.
	Ts int64
	// Vector that can be used for output.
	Out Vector

	// Caches.
	// funcHistogramQuantile for classic histograms.
	signatureToMetricWithBuckets map[string]*metricWithBuckets

	lb           *labels.Builder
	lblBuf       []byte
	lblResultBuf []byte

	// For binary vector matching.
	rightSigs    map[string]Sample
	matchedSigs  map[string]map[uint64]struct{}
	resultMetric map[string]labels.Labels

	// Additional options for the evaluation.
	enableDelayedNameRemoval bool

	// For base and info vector matching.
	infoSamplesBySig map[string]Sample
	labelBuilder     *labels.ScratchBuilder
}

func (enh *EvalNodeHelper) resetBuilder(lbls labels.Labels) {
	if enh.lb == nil {
		enh.lb = labels.NewBuilder(lbls)
	} else {
		enh.lb.Reset(lbls)
	}
}

// rangeEval evaluates the given expressions, and then for each step calls
// the given funcCall with the values computed for each expression at that
// step. The return value is the combination into time series of all the
// function call results.
// The prepSeries function (if provided) can be used to prepare the helper
// for each series, then passed to each call funcCall.
func (ev *evaluator) rangeEval(ctx context.Context, prepSeries func(labels.Labels, *EvalSeriesHelper), funcCall func([]parser.Value, [][]EvalSeriesHelper, *EvalNodeHelper) (Vector, annotations.Annotations), exprs ...parser.Expr) (Matrix, annotations.Annotations) {
	numSteps := int((ev.endTimestamp-ev.startTimestamp)/ev.interval) + 1
	matrixes := make([]Matrix, len(exprs))
	origMatrixes := make([]Matrix, len(exprs))
	originalNumSamples := ev.currentSamples

	var warnings annotations.Annotations
	for i, e := range exprs {
		// Functions will take string arguments from the expressions, not the values.
		if e != nil && e.Type() != parser.ValueTypeString {
			// ev.currentSamples will be updated to the correct value within the ev.eval call.
			val, ws := ev.eval(ctx, e)
			warnings.Merge(ws)
			matrixes[i] = val.(Matrix)

			// Keep a copy of the original point slices so that they
			// can be returned to the pool.
			origMatrixes[i] = make(Matrix, len(matrixes[i]))
			copy(origMatrixes[i], matrixes[i])
		}
	}

	vectors := make([]Vector, len(exprs))    // Input vectors for the function.
	args := make([]parser.Value, len(exprs)) // Argument to function.
	// Create an output vector that is as big as the input matrix with
	// the most time series.
	biggestLen := 1
	for i := range exprs {
		vectors[i] = make(Vector, 0, len(matrixes[i]))
		if len(matrixes[i]) > biggestLen {
			biggestLen = len(matrixes[i])
		}
	}
	enh := &EvalNodeHelper{Out: make(Vector, 0, biggestLen), enableDelayedNameRemoval: ev.enableDelayedNameRemoval}
	type seriesAndTimestamp struct {
		Series
		ts int64
	}
	seriess := make(map[uint64]seriesAndTimestamp, biggestLen) // Output series by series hash.
	tempNumSamples := ev.currentSamples

	var (
		seriesHelpers [][]EvalSeriesHelper
		bufHelpers    [][]EvalSeriesHelper // Buffer updated on each step
	)

	// If the series preparation function is provided, we should run it for
	// every single series in the matrix.
	if prepSeries != nil {
		seriesHelpers = make([][]EvalSeriesHelper, len(exprs))
		bufHelpers = make([][]EvalSeriesHelper, len(exprs))

		for i := range exprs {
			seriesHelpers[i] = make([]EvalSeriesHelper, len(matrixes[i]))
			bufHelpers[i] = make([]EvalSeriesHelper, len(matrixes[i]))

			for si, series := range matrixes[i] {
				prepSeries(series.Metric, &seriesHelpers[i][si])
			}
		}
	}

	for ts := ev.startTimestamp; ts <= ev.endTimestamp; ts += ev.interval {
		if err := contextDone(ctx, "expression evaluation"); err != nil {
			ev.error(err)
		}
		// Reset number of samples in memory after each timestamp.
		ev.currentSamples = tempNumSamples
		// Gather input vectors for this timestamp.
		for i := range exprs {
			vectors[i] = vectors[i][:0]

			if prepSeries != nil {
				bufHelpers[i] = bufHelpers[i][:0]
			}

			for si, series := range matrixes[i] {
				switch {
				case len(series.Floats) > 0 && series.Floats[0].T == ts:
					vectors[i] = append(vectors[i], Sample{Metric: series.Metric, F: series.Floats[0].F, T: ts, DropName: series.DropName})
					// Move input vectors forward so we don't have to re-scan the same
					// past points at the next step.
					matrixes[i][si].Floats = series.Floats[1:]
				case len(series.Histograms) > 0 && series.Histograms[0].T == ts:
					vectors[i] = append(vectors[i], Sample{Metric: series.Metric, H: series.Histograms[0].H, T: ts, DropName: series.DropName})
					matrixes[i][si].Histograms = series.Histograms[1:]
				default:
					continue
				}
				if prepSeries != nil {
					bufHelpers[i] = append(bufHelpers[i], seriesHelpers[i][si])
				}
				// Don't add histogram size here because we only
				// copy the pointer above, not the whole
				// histogram.
				ev.currentSamples++
				if ev.currentSamples > ev.maxSamples {
					ev.error(ErrTooManySamples(env))
				}
			}
			args[i] = vectors[i]
			ev.samplesStats.UpdatePeak(ev.currentSamples)
		}

		// Make the function call.
		enh.Ts = ts
		result, ws := funcCall(args, bufHelpers, enh)
		enh.Out = result[:0] // Reuse result vector.
		warnings.Merge(ws)

		vecNumSamples := result.TotalSamples()
		ev.currentSamples += vecNumSamples
		// When we reset currentSamples to tempNumSamples during the next iteration of the loop it also
		// needs to include the samples from the result here, as they're still in memory.
		tempNumSamples += vecNumSamples
		ev.samplesStats.UpdatePeak(ev.currentSamples)

		if ev.currentSamples > ev.maxSamples {
			ev.error(ErrTooManySamples(env))
		}

		// If this could be an instant query, shortcut so as not to change sort order.
		if ev.endTimestamp == ev.startTimestamp {
			if !ev.enableDelayedNameRemoval && result.ContainsSameLabelset() {
				ev.errorf("vector cannot contain metrics with the same labelset")
			}
			mat := make(Matrix, len(result))
			for i, s := range result {
				if s.H == nil {
					mat[i] = Series{Metric: s.Metric, Floats: []FPoint{{T: ts, F: s.F}}, DropName: s.DropName}
				} else {
					mat[i] = Series{Metric: s.Metric, Histograms: []HPoint{{T: ts, H: s.H}}, DropName: s.DropName}
				}
			}
			ev.currentSamples = originalNumSamples + mat.TotalSamples()
			ev.samplesStats.UpdatePeak(ev.currentSamples)
			return mat, warnings
		}

		// Add samples in output vector to output series.
		for _, sample := range result {
			h := sample.Metric.Hash()
			ss, ok := seriess[h]
			if ok {
				if ss.ts == ts { // If we've seen this output series before at this timestamp, it's a duplicate.
					ev.errorf("vector cannot contain metrics with the same labelset")
				}
				ss.ts = ts
			} else {
				ss = seriesAndTimestamp{Series{Metric: sample.Metric, DropName: sample.DropName}, ts}
			}
			addToSeries(&ss.Series, enh.Ts, sample.F, sample.H, numSteps)
			seriess[h] = ss
		}
	}

	// Reuse the original point slices.
	for _, m := range origMatrixes {
		for _, s := range m {
			putFPointSlice(s.Floats)
			putHPointSlice(s.Histograms)
		}
	}
	// Assemble the output matrix. By the time we get here we know we don't have too many samples.
	mat := make(Matrix, 0, len(seriess))
	for _, ss := range seriess {
		mat = append(mat, ss.Series)
	}
	ev.currentSamples = originalNumSamples + mat.TotalSamples()
	ev.samplesStats.UpdatePeak(ev.currentSamples)
	return mat, warnings
}

func (ev *evaluator) rangeEvalAgg(ctx context.Context, aggExpr *parser.AggregateExpr, sortedGrouping []string, inputMatrix Matrix, param float64) (Matrix, annotations.Annotations) {
	// Keep a copy of the original point slice so that it can be returned to the pool.
	origMatrix := slices.Clone(inputMatrix)
	defer func() {
		for _, s := range origMatrix {
			putFPointSlice(s.Floats)
			putHPointSlice(s.Histograms)
		}
	}()

	var warnings annotations.Annotations

	enh := &EvalNodeHelper{enableDelayedNameRemoval: ev.enableDelayedNameRemoval}
	tempNumSamples := ev.currentSamples

	// Create a mapping from input series to output groups.
	buf := make([]byte, 0, 1024)
	groupToResultIndex := make(map[uint64]int)
	seriesToResult := make([]int, len(inputMatrix))
	var result Matrix

	groupCount := 0
	for si, series := range inputMatrix {
		var groupingKey uint64
		groupingKey, buf = generateGroupingKey(series.Metric, sortedGrouping, aggExpr.Without, buf)
		index, ok := groupToResultIndex[groupingKey]
		// Add a new group if it doesn't exist.
		if !ok {
			if aggExpr.Op != parser.TOPK && aggExpr.Op != parser.BOTTOMK && aggExpr.Op != parser.LIMITK && aggExpr.Op != parser.LIMIT_RATIO {
				m := generateGroupingLabels(enh, series.Metric, aggExpr.Without, sortedGrouping)
				result = append(result, Series{Metric: m})
			}
			index = groupCount
			groupToResultIndex[groupingKey] = index
			groupCount++
		}
		seriesToResult[si] = index
	}
	groups := make([]groupedAggregation, groupCount)

	var k int
	var ratio float64
	var seriess map[uint64]Series
	switch aggExpr.Op {
	case parser.TOPK, parser.BOTTOMK, parser.LIMITK:
		if !convertibleToInt64(param) {
			ev.errorf("Scalar value %v overflows int64", param)
		}
		k = int(param)
		if k > len(inputMatrix) {
			k = len(inputMatrix)
		}
		if k < 1 {
			return nil, warnings
		}
		seriess = make(map[uint64]Series, len(inputMatrix)) // Output series by series hash.
	case parser.LIMIT_RATIO:
		if math.IsNaN(param) {
			ev.errorf("Ratio value %v is NaN", param)
		}
		switch {
		case param == 0:
			return nil, warnings
		case param < -1.0:
			ratio = -1.0
			warnings.Add(annotations.NewInvalidRatioWarning(param, ratio, aggExpr.Param.PositionRange()))
		case param > 1.0:
			ratio = 1.0
			warnings.Add(annotations.NewInvalidRatioWarning(param, ratio, aggExpr.Param.PositionRange()))
		default:
			ratio = param
		}
		seriess = make(map[uint64]Series, len(inputMatrix)) // Output series by series hash.
	case parser.QUANTILE:
		if math.IsNaN(param) || param < 0 || param > 1 {
			warnings.Add(annotations.NewInvalidQuantileWarning(param, aggExpr.Param.PositionRange()))
		}
	}

	for ts := ev.startTimestamp; ts <= ev.endTimestamp; ts += ev.interval {
		if err := contextDone(ctx, "expression evaluation"); err != nil {
			ev.error(err)
		}
		// Reset number of samples in memory after each timestamp.
		ev.currentSamples = tempNumSamples

		// Make the function call.
		enh.Ts = ts
		var ws annotations.Annotations
		switch aggExpr.Op {
		case parser.TOPK, parser.BOTTOMK, parser.LIMITK, parser.LIMIT_RATIO:
			result, ws = ev.aggregationK(aggExpr, k, ratio, inputMatrix, seriesToResult, groups, enh, seriess)
			// If this could be an instant query, shortcut so as not to change sort order.
			if ev.endTimestamp == ev.startTimestamp {
				warnings.Merge(ws)
				return result, warnings
			}
		default:
			ws = ev.aggregation(aggExpr, param, inputMatrix, result, seriesToResult, groups, enh)
		}

		warnings.Merge(ws)

		if ev.currentSamples > ev.maxSamples {
			ev.error(ErrTooManySamples(env))
		}
	}

	// Assemble the output matrix. By the time we get here we know we don't have too many samples.
	switch aggExpr.Op {
	case parser.TOPK, parser.BOTTOMK, parser.LIMITK, parser.LIMIT_RATIO:
		result = make(Matrix, 0, len(seriess))
		for _, ss := range seriess {
			result = append(result, ss)
		}
	default:
		// Remove empty result rows.
		dst := 0
		for _, series := range result {
			if len(series.Floats) > 0 || len(series.Histograms) > 0 {
				result[dst] = series
				dst++
			}
		}
		result = result[:dst]
	}
	return result, warnings
}

// expandSeriesToMatrix expands a set of storage.Series to a Matrix.
func (ev *evaluator) expandSeriesToMatrix(series []storage.Series, offset time.Duration, start, end, interval int64, recordOrigT bool) Matrix {
	numSteps := int((end-start)/interval) + 1

	mat := make(Matrix, 0, len(series))
	var prevSS *Series
	it := storage.NewMemoizedEmptyIterator(durationMilliseconds(ev.lookbackDelta))
	var chkIter chunkenc.Iterator
	for _, s := range series {
		if err := contextDone(ev.ctx, "expression evaluation"); err != nil {
			ev.error(err)
		}

		chkIter = s.Iterator(chkIter)
		it.Reset(chkIter)
		ss := Series{
			Metric: s.Labels(),
		}

		for ts, step := start, -1; ts <= end; ts += interval {
			step++
			origT, f, h, ok := ev.vectorSelectorSingle(it, offset, ts)
			if !ok {
				continue
			}
			if !recordOrigT {
				origT = 0
			}

			if h == nil {
				ev.currentSamples++
				ev.samplesStats.IncrementSamplesAtStep(step, 1)
				if ev.currentSamples > ev.maxSamples {
					ev.error(ErrTooManySamples(env))
				}
				if ss.Floats == nil {
					ss.Floats = reuseOrGetFPointSlices(prevSS, numSteps)
				}
				ss.Floats = append(ss.Floats, FPoint{F: f, T: ts, OrigT: origT})
			} else {
				point := HPoint{H: h, T: ts, OrigT: origT}
				histSize := point.size()
				ev.currentSamples += histSize
				ev.samplesStats.IncrementSamplesAtStep(step, int64(histSize))
				if ev.currentSamples > ev.maxSamples {
					ev.error(ErrTooManySamples(env))
				}
				if ss.Histograms == nil {
					ss.Histograms = reuseOrGetHPointSlices(prevSS, numSteps)
				}
				ss.Histograms = append(ss.Histograms, point)
			}
		}

		if len(ss.Floats)+len(ss.Histograms) > 0 {
			mat = append(mat, ss)
			prevSS = &mat[len(mat)-1]
		}
	}
	ev.samplesStats.UpdatePeak(ev.currentSamples)
	return mat
}

// evalSubquery evaluates given SubqueryExpr and returns an equivalent
// evaluated MatrixSelector in its place. Note that the Name and LabelMatchers are not set.
func (ev *evaluator) evalSubquery(ctx context.Context, subq *parser.SubqueryExpr) (*parser.MatrixSelector, int, annotations.Annotations) {
	samplesStats := ev.samplesStats
	// Avoid double counting samples when running a subquery, those samples will be counted in later stage.
	ev.samplesStats = ev.samplesStats.NewChild()
	val, ws := ev.eval(ctx, subq)
	// But do incorporate the peak from the subquery
	samplesStats.UpdatePeakFromSubquery(ev.samplesStats)
	ev.samplesStats = samplesStats
	mat := val.(Matrix)
	vs := &parser.VectorSelector{
		OriginalOffset: subq.OriginalOffset,
		Offset:         subq.Offset,
		Series:         make([]storage.Series, 0, len(mat)),
		Timestamp:      subq.Timestamp,
	}
	if subq.Timestamp != nil {
		// The offset of subquery is not modified in case of @ modifier.
		// Hence we take care of that here for the result.
		vs.Offset = subq.OriginalOffset + time.Duration(ev.startTimestamp-*subq.Timestamp)*time.Millisecond
	}
	ms := &parser.MatrixSelector{
		Range:          subq.Range,
		VectorSelector: vs,
	}
	for _, s := range mat {
		vs.Series = append(vs.Series, NewStorageSeries(s))
	}
	return ms, mat.TotalSamples(), ws
}

// eval evaluates the given expression as the given AST expression node requires.
func (ev *evaluator) eval(ctx context.Context, expr parser.Expr) (parser.Value, annotations.Annotations) {
	// This is the top-level evaluation method.
	// Thus, we check for timeout/cancellation here.
	if err := contextDone(ctx, "expression evaluation"); err != nil {
		ev.error(err)
	}
	numSteps := int((ev.endTimestamp-ev.startTimestamp)/ev.interval) + 1

	// Create a new span to help investigate inner evaluation performances.
	ctx, span := otel.Tracer("").Start(ctx, stats.InnerEvalTime.SpanOperation()+" eval "+reflect.TypeOf(expr).String())
	defer span.End()
	if ss, ok := expr.(interface{ ShortString() string }); ok {
		span.SetAttributes(attribute.String("operation", ss.ShortString()))
	}

	switch e := expr.(type) {
	case *parser.AggregateExpr:
		// Grouping labels must be sorted (expected both by generateGroupingKey() and aggregation()).
		sortedGrouping := e.Grouping
		slices.Sort(sortedGrouping)

		unwrapParenExpr(&e.Param)
		param := unwrapStepInvariantExpr(e.Param)
		unwrapParenExpr(&param)

		if e.Op == parser.COUNT_VALUES {
			valueLabel := param.(*parser.StringLiteral)
			if !model.LabelName(valueLabel.Val).IsValid() {
				ev.errorf("invalid label name %q", valueLabel)
			}
			if !e.Without {
				sortedGrouping = append(sortedGrouping, valueLabel.Val)
				slices.Sort(sortedGrouping)
			}
			return ev.rangeEval(ctx, nil, func(v []parser.Value, _ [][]EvalSeriesHelper, enh *EvalNodeHelper) (Vector, annotations.Annotations) {
				return ev.aggregationCountValues(e, sortedGrouping, valueLabel.Val, v[0].(Vector), enh)
			}, e.Expr)
		}

		var warnings annotations.Annotations
		originalNumSamples := ev.currentSamples
		// param is the number k for topk/bottomk, or q for quantile.
		var fParam float64
		if param != nil {
			val, ws := ev.eval(ctx, param)
			warnings.Merge(ws)
			fParam = val.(Matrix)[0].Floats[0].F
		}
		// Now fetch the data to be aggregated.
		val, ws := ev.eval(ctx, e.Expr)
		warnings.Merge(ws)
		inputMatrix := val.(Matrix)

		result, ws := ev.rangeEvalAgg(ctx, e, sortedGrouping, inputMatrix, fParam)
		warnings.Merge(ws)
		ev.currentSamples = originalNumSamples + result.TotalSamples()
		ev.samplesStats.UpdatePeak(ev.currentSamples)

		return result, warnings

	case *parser.Call:
		call := FunctionCalls[e.Func.Name]
		if e.Func.Name == "timestamp" {
			// Matrix evaluation always returns the evaluation time,
			// so this function needs special handling when given
			// a vector selector.
			unwrapParenExpr(&e.Args[0])
			arg := unwrapStepInvariantExpr(e.Args[0])
			unwrapParenExpr(&arg)
			vs, ok := arg.(*parser.VectorSelector)
			if ok {
				return ev.rangeEvalTimestampFunctionOverVectorSelector(ctx, vs, call, e)
			}
		}

		// Check if the function has a matrix argument.
		var (
			matrixArgIndex int
			matrixArg      bool
			warnings       annotations.Annotations
		)
		for i := range e.Args {
			unwrapParenExpr(&e.Args[i])
			a := unwrapStepInvariantExpr(e.Args[i])
			unwrapParenExpr(&a)
			if _, ok := a.(*parser.MatrixSelector); ok {
				matrixArgIndex = i
				matrixArg = true
				break
			}
			// parser.SubqueryExpr can be used in place of parser.MatrixSelector.
			if subq, ok := a.(*parser.SubqueryExpr); ok {
				matrixArgIndex = i
				matrixArg = true
				// Replacing parser.SubqueryExpr with parser.MatrixSelector.
				val, totalSamples, ws := ev.evalSubquery(ctx, subq)
				e.Args[i] = val
				warnings.Merge(ws)
				defer func() {
					// subquery result takes space in the memory. Get rid of that at the end.
					val.VectorSelector.(*parser.VectorSelector).Series = nil
					ev.currentSamples -= totalSamples
				}()
				break
			}
		}

		// Special handling for functions that work on series not samples.
		switch e.Func.Name {
		case "label_replace":
			return ev.evalLabelReplace(ctx, e.Args)
		case "label_join":
<<<<<<< HEAD
			return ev.evalLabelJoin(e.Args)
		case "info":
			return ev.evalInfo(ev.ctx, e.Args)
=======
			return ev.evalLabelJoin(ctx, e.Args)
>>>>>>> dbe40d8f
		}

		if !matrixArg {
			// Does not have a matrix argument.
			return ev.rangeEval(ctx, nil, func(v []parser.Value, _ [][]EvalSeriesHelper, enh *EvalNodeHelper) (Vector, annotations.Annotations) {
				vec, annos := call(v, e.Args, enh)
				return vec, warnings.Merge(annos)
			}, e.Args...)
		}

		inArgs := make([]parser.Value, len(e.Args))
		// Evaluate any non-matrix arguments.
		otherArgs := make([]Matrix, len(e.Args))
		otherInArgs := make([]Vector, len(e.Args))
		for i, e := range e.Args {
			if i != matrixArgIndex {
				val, ws := ev.eval(ctx, e)
				otherArgs[i] = val.(Matrix)
				otherInArgs[i] = Vector{Sample{}}
				inArgs[i] = otherInArgs[i]
				warnings.Merge(ws)
			}
		}

		unwrapParenExpr(&e.Args[matrixArgIndex])
		arg := unwrapStepInvariantExpr(e.Args[matrixArgIndex])
		unwrapParenExpr(&arg)
		sel := arg.(*parser.MatrixSelector)
		selVS := sel.VectorSelector.(*parser.VectorSelector)

<<<<<<< HEAD
		ws, err := ev.checkAndExpandSeriesSet(ev.ctx, sel)
=======
		ws, err := checkAndExpandSeriesSet(ctx, sel)
>>>>>>> dbe40d8f
		warnings.Merge(ws)
		if err != nil {
			ev.error(errWithWarnings{fmt.Errorf("expanding series: %w", err), warnings})
		}
		mat := make(Matrix, 0, len(selVS.Series)) // Output matrix.
		offset := durationMilliseconds(selVS.Offset)
		selRange := durationMilliseconds(sel.Range)
		stepRange := selRange
		if stepRange > ev.interval {
			stepRange = ev.interval
		}
		// Reuse objects across steps to save memory allocations.
		var floats []FPoint
		var histograms []HPoint
		var prevSS *Series
		inMatrix := make(Matrix, 1)
		inArgs[matrixArgIndex] = inMatrix
		enh := &EvalNodeHelper{Out: make(Vector, 0, 1), enableDelayedNameRemoval: ev.enableDelayedNameRemoval}
		// Process all the calls for one time series at a time.
		it := storage.NewBuffer(selRange)
		var chkIter chunkenc.Iterator

		// The last_over_time function acts like offset; thus, it
		// should keep the metric name.  For all the other range
		// vector functions, the only change needed is to drop the
		// metric name in the output.
		dropName := e.Func.Name != "last_over_time"

		for i, s := range selVS.Series {
			if err := contextDone(ctx, "expression evaluation"); err != nil {
				ev.error(err)
			}
			ev.currentSamples -= len(floats) + totalHPointSize(histograms)
			if floats != nil {
				floats = floats[:0]
			}
			if histograms != nil {
				histograms = histograms[:0]
			}
			chkIter = s.Iterator(chkIter)
			it.Reset(chkIter)
			metric := selVS.Series[i].Labels()
			if !ev.enableDelayedNameRemoval && dropName {
				metric = metric.DropMetricName()
			}
			ss := Series{
				Metric:   metric,
				DropName: dropName,
			}
			inMatrix[0].Metric = selVS.Series[i].Labels()
			for ts, step := ev.startTimestamp, -1; ts <= ev.endTimestamp; ts += ev.interval {
				step++
				// Set the non-matrix arguments.
				// They are scalar, so it is safe to use the step number
				// when looking up the argument, as there will be no gaps.
				for j := range e.Args {
					if j != matrixArgIndex {
						otherInArgs[j][0].F = otherArgs[j][0].Floats[step].F
					}
				}
				// Evaluate the matrix selector for this series
				// for this step, but only if this is the 1st
				// iteration or no @ modifier has been used.
				if ts == ev.startTimestamp || selVS.Timestamp == nil {
					maxt := ts - offset
					mint := maxt - selRange
					floats, histograms = ev.matrixIterSlice(it, mint, maxt, floats, histograms)
				}
				if len(floats)+len(histograms) == 0 {
					continue
				}
				inMatrix[0].Floats = floats
				inMatrix[0].Histograms = histograms
				enh.Ts = ts
				// Make the function call.
				outVec, annos := call(inArgs, e.Args, enh)
				warnings.Merge(annos)
				ev.samplesStats.IncrementSamplesAtStep(step, int64(len(floats)+totalHPointSize(histograms)))

				enh.Out = outVec[:0]
				if len(outVec) > 0 {
					if outVec[0].H == nil {
						if ss.Floats == nil {
							ss.Floats = reuseOrGetFPointSlices(prevSS, numSteps)
						}

						ss.Floats = append(ss.Floats, FPoint{F: outVec[0].F, T: ts})
					} else {
						if ss.Histograms == nil {
							ss.Histograms = reuseOrGetHPointSlices(prevSS, numSteps)
						}
						ss.Histograms = append(ss.Histograms, HPoint{H: outVec[0].H, T: ts})
					}
				}
				// Only buffer stepRange milliseconds from the second step on.
				it.ReduceDelta(stepRange)
			}
			histSamples := totalHPointSize(ss.Histograms)

			if len(ss.Floats)+histSamples > 0 {
				if ev.currentSamples+len(ss.Floats)+histSamples > ev.maxSamples {
					ev.error(ErrTooManySamples(env))
				}
				mat = append(mat, ss)
				prevSS = &mat[len(mat)-1]
				ev.currentSamples += len(ss.Floats) + histSamples
			}
			ev.samplesStats.UpdatePeak(ev.currentSamples)

			if e.Func.Name == "rate" || e.Func.Name == "increase" {
				samples := inMatrix[0]
				metricName := samples.Metric.Get(labels.MetricName)
				if metricName != "" && len(samples.Floats) > 0 &&
					!strings.HasSuffix(metricName, "_total") &&
					!strings.HasSuffix(metricName, "_sum") &&
					!strings.HasSuffix(metricName, "_count") &&
					!strings.HasSuffix(metricName, "_bucket") {
					warnings.Add(annotations.NewPossibleNonCounterInfo(metricName, e.Args[0].PositionRange()))
				}
			}
		}
		ev.samplesStats.UpdatePeak(ev.currentSamples)

		ev.currentSamples -= len(floats) + totalHPointSize(histograms)
		putFPointSlice(floats)
		putMatrixSelectorHPointSlice(histograms)

		// The absent_over_time function returns 0 or 1 series. So far, the matrix
		// contains multiple series. The following code will create a new series
		// with values of 1 for the timestamps where no series has value.
		if e.Func.Name == "absent_over_time" {
			steps := int(1 + (ev.endTimestamp-ev.startTimestamp)/ev.interval)
			// Iterate once to look for a complete series.
			for _, s := range mat {
				if len(s.Floats)+len(s.Histograms) == steps {
					return Matrix{}, warnings
				}
			}

			found := map[int64]struct{}{}

			for i, s := range mat {
				for _, p := range s.Floats {
					found[p.T] = struct{}{}
				}
				for _, p := range s.Histograms {
					found[p.T] = struct{}{}
				}
				if i > 0 && len(found) == steps {
					return Matrix{}, warnings
				}
			}

			newp := make([]FPoint, 0, steps-len(found))
			for ts := ev.startTimestamp; ts <= ev.endTimestamp; ts += ev.interval {
				if _, ok := found[ts]; !ok {
					newp = append(newp, FPoint{T: ts, F: 1})
				}
			}

			return Matrix{
				Series{
					Metric:   createLabelsForAbsentFunction(e.Args[0]),
					Floats:   newp,
					DropName: dropName,
				},
			}, warnings
		}

		if !ev.enableDelayedNameRemoval && mat.ContainsSameLabelset() {
			ev.errorf("vector cannot contain metrics with the same labelset")
		}
		return mat, warnings

	case *parser.ParenExpr:
		return ev.eval(ctx, e.Expr)

	case *parser.UnaryExpr:
		val, ws := ev.eval(ctx, e.Expr)
		mat := val.(Matrix)
		if e.Op == parser.SUB {
			for i := range mat {
				if !ev.enableDelayedNameRemoval {
					mat[i].Metric = mat[i].Metric.DropMetricName()
				}
				mat[i].DropName = true
				for j := range mat[i].Floats {
					mat[i].Floats[j].F = -mat[i].Floats[j].F
				}
			}
			if !ev.enableDelayedNameRemoval && mat.ContainsSameLabelset() {
				ev.errorf("vector cannot contain metrics with the same labelset")
			}
		}
		return mat, ws

	case *parser.BinaryExpr:
		switch lt, rt := e.LHS.Type(), e.RHS.Type(); {
		case lt == parser.ValueTypeScalar && rt == parser.ValueTypeScalar:
			return ev.rangeEval(ctx, nil, func(v []parser.Value, _ [][]EvalSeriesHelper, enh *EvalNodeHelper) (Vector, annotations.Annotations) {
				val := scalarBinop(e.Op, v[0].(Vector)[0].F, v[1].(Vector)[0].F)
				return append(enh.Out, Sample{F: val}), nil
			}, e.LHS, e.RHS)
		case lt == parser.ValueTypeVector && rt == parser.ValueTypeVector:
			// Function to compute the join signature for each series.
			buf := make([]byte, 0, 1024)
			sigf := signatureFunc(e.VectorMatching.On, buf, e.VectorMatching.MatchingLabels...)
			initSignatures := func(series labels.Labels, h *EvalSeriesHelper) {
				h.signature = sigf(series)
			}
			switch e.Op {
			case parser.LAND:
				return ev.rangeEval(ctx, initSignatures, func(v []parser.Value, sh [][]EvalSeriesHelper, enh *EvalNodeHelper) (Vector, annotations.Annotations) {
					return ev.VectorAnd(v[0].(Vector), v[1].(Vector), e.VectorMatching, sh[0], sh[1], enh), nil
				}, e.LHS, e.RHS)
			case parser.LOR:
				return ev.rangeEval(ctx, initSignatures, func(v []parser.Value, sh [][]EvalSeriesHelper, enh *EvalNodeHelper) (Vector, annotations.Annotations) {
					return ev.VectorOr(v[0].(Vector), v[1].(Vector), e.VectorMatching, sh[0], sh[1], enh), nil
				}, e.LHS, e.RHS)
			case parser.LUNLESS:
				return ev.rangeEval(ctx, initSignatures, func(v []parser.Value, sh [][]EvalSeriesHelper, enh *EvalNodeHelper) (Vector, annotations.Annotations) {
					return ev.VectorUnless(v[0].(Vector), v[1].(Vector), e.VectorMatching, sh[0], sh[1], enh), nil
				}, e.LHS, e.RHS)
			default:
				return ev.rangeEval(ctx, initSignatures, func(v []parser.Value, sh [][]EvalSeriesHelper, enh *EvalNodeHelper) (Vector, annotations.Annotations) {
					vec, err := ev.VectorBinop(e.Op, v[0].(Vector), v[1].(Vector), e.VectorMatching, e.ReturnBool, sh[0], sh[1], enh)
					return vec, handleVectorBinopError(err, e)
				}, e.LHS, e.RHS)
			}

		case lt == parser.ValueTypeVector && rt == parser.ValueTypeScalar:
			return ev.rangeEval(ctx, nil, func(v []parser.Value, _ [][]EvalSeriesHelper, enh *EvalNodeHelper) (Vector, annotations.Annotations) {
				vec, err := ev.VectorscalarBinop(e.Op, v[0].(Vector), Scalar{V: v[1].(Vector)[0].F}, false, e.ReturnBool, enh)
				return vec, handleVectorBinopError(err, e)
			}, e.LHS, e.RHS)

		case lt == parser.ValueTypeScalar && rt == parser.ValueTypeVector:
			return ev.rangeEval(ctx, nil, func(v []parser.Value, _ [][]EvalSeriesHelper, enh *EvalNodeHelper) (Vector, annotations.Annotations) {
				vec, err := ev.VectorscalarBinop(e.Op, v[1].(Vector), Scalar{V: v[0].(Vector)[0].F}, true, e.ReturnBool, enh)
				return vec, handleVectorBinopError(err, e)
			}, e.LHS, e.RHS)
		}

	case *parser.NumberLiteral:
		span.SetAttributes(attribute.Float64("value", e.Val))
		return ev.rangeEval(ctx, nil, func(v []parser.Value, _ [][]EvalSeriesHelper, enh *EvalNodeHelper) (Vector, annotations.Annotations) {
			return append(enh.Out, Sample{F: e.Val, Metric: labels.EmptyLabels()}), nil
		})

	case *parser.StringLiteral:
		span.SetAttributes(attribute.String("value", e.Val))
		return String{V: e.Val, T: ev.startTimestamp}, nil

	case *parser.VectorSelector:
<<<<<<< HEAD
		ws, err := ev.checkAndExpandSeriesSet(ev.ctx, e)
		if err != nil {
			ev.error(errWithWarnings{fmt.Errorf("expanding series: %w", err), ws})
		}
		mat := ev.expandSeriesToMatrix(e.Series, e.Offset, ev.startTimestamp, ev.endTimestamp, ev.interval, false)
=======
		ws, err := checkAndExpandSeriesSet(ctx, e)
		if err != nil {
			ev.error(errWithWarnings{fmt.Errorf("expanding series: %w", err), ws})
		}
		mat := make(Matrix, 0, len(e.Series))
		var prevSS *Series
		it := storage.NewMemoizedEmptyIterator(durationMilliseconds(ev.lookbackDelta))
		var chkIter chunkenc.Iterator
		for i, s := range e.Series {
			if err := contextDone(ctx, "expression evaluation"); err != nil {
				ev.error(err)
			}
			chkIter = s.Iterator(chkIter)
			it.Reset(chkIter)
			ss := Series{
				Metric: e.Series[i].Labels(),
			}

			for ts, step := ev.startTimestamp, -1; ts <= ev.endTimestamp; ts += ev.interval {
				step++
				_, f, h, ok := ev.vectorSelectorSingle(it, e, ts)
				if ok {
					if h == nil {
						ev.currentSamples++
						ev.samplesStats.IncrementSamplesAtStep(step, 1)
						if ev.currentSamples > ev.maxSamples {
							ev.error(ErrTooManySamples(env))
						}
						if ss.Floats == nil {
							ss.Floats = reuseOrGetFPointSlices(prevSS, numSteps)
						}
						ss.Floats = append(ss.Floats, FPoint{F: f, T: ts})
					} else {
						point := HPoint{H: h, T: ts}
						histSize := point.size()
						ev.currentSamples += histSize
						ev.samplesStats.IncrementSamplesAtStep(step, int64(histSize))
						if ev.currentSamples > ev.maxSamples {
							ev.error(ErrTooManySamples(env))
						}
						if ss.Histograms == nil {
							ss.Histograms = reuseOrGetHPointSlices(prevSS, numSteps)
						}
						ss.Histograms = append(ss.Histograms, point)
					}
				}
			}

			if len(ss.Floats)+len(ss.Histograms) > 0 {
				mat = append(mat, ss)
				prevSS = &mat[len(mat)-1]
			}
		}
		ev.samplesStats.UpdatePeak(ev.currentSamples)
>>>>>>> dbe40d8f
		return mat, ws

	case *parser.MatrixSelector:
		if ev.startTimestamp != ev.endTimestamp {
			panic(errors.New("cannot do range evaluation of matrix selector"))
		}
		return ev.matrixSelector(ctx, e)

	case *parser.SubqueryExpr:
		offsetMillis := durationMilliseconds(e.Offset)
		rangeMillis := durationMilliseconds(e.Range)
		newEv := &evaluator{
			endTimestamp:             ev.endTimestamp - offsetMillis,
			currentSamples:           ev.currentSamples,
			maxSamples:               ev.maxSamples,
			logger:                   ev.logger,
			lookbackDelta:            ev.lookbackDelta,
			samplesStats:             ev.samplesStats.NewChild(),
			noStepSubqueryIntervalFn: ev.noStepSubqueryIntervalFn,
			enableDelayedNameRemoval: ev.enableDelayedNameRemoval,
		}

		if e.Step != 0 {
			newEv.interval = durationMilliseconds(e.Step)
		} else {
			newEv.interval = ev.noStepSubqueryIntervalFn(rangeMillis)
		}

		// Start with the first timestamp after (ev.startTimestamp - offset - range)
		// that is aligned with the step (multiple of 'newEv.interval').
		newEv.startTimestamp = newEv.interval * ((ev.startTimestamp - offsetMillis - rangeMillis) / newEv.interval)
		if newEv.startTimestamp < (ev.startTimestamp - offsetMillis - rangeMillis) {
			newEv.startTimestamp += newEv.interval
		}

		if newEv.startTimestamp != ev.startTimestamp {
			// Adjust the offset of selectors based on the new
			// start time of the evaluator since the calculation
			// of the offset with @ happens w.r.t. the start time.
			setOffsetForAtModifier(newEv.startTimestamp, e.Expr)
		}

		res, ws := newEv.eval(ctx, e.Expr)
		ev.currentSamples = newEv.currentSamples
		ev.samplesStats.UpdatePeakFromSubquery(newEv.samplesStats)
		ev.samplesStats.IncrementSamplesAtTimestamp(ev.endTimestamp, newEv.samplesStats.TotalSamples)
		return res, ws
	case *parser.StepInvariantExpr:
		switch ce := e.Expr.(type) {
		case *parser.StringLiteral, *parser.NumberLiteral:
			return ev.eval(ctx, ce)
		}

		newEv := &evaluator{
			startTimestamp:           ev.startTimestamp,
			endTimestamp:             ev.startTimestamp, // Always a single evaluation.
			interval:                 ev.interval,
			currentSamples:           ev.currentSamples,
			maxSamples:               ev.maxSamples,
			logger:                   ev.logger,
			lookbackDelta:            ev.lookbackDelta,
			samplesStats:             ev.samplesStats.NewChild(),
			noStepSubqueryIntervalFn: ev.noStepSubqueryIntervalFn,
			enableDelayedNameRemoval: ev.enableDelayedNameRemoval,
		}
		res, ws := newEv.eval(ctx, e.Expr)
		ev.currentSamples = newEv.currentSamples
		ev.samplesStats.UpdatePeakFromSubquery(newEv.samplesStats)
		for ts, step := ev.startTimestamp, -1; ts <= ev.endTimestamp; ts += ev.interval {
			step++
			ev.samplesStats.IncrementSamplesAtStep(step, newEv.samplesStats.TotalSamples)
		}
		switch e.Expr.(type) {
		case *parser.MatrixSelector, *parser.SubqueryExpr:
			// We do not duplicate results for range selectors since result is a matrix
			// with their unique timestamps which does not depend on the step.
			return res, ws
		}

		// For every evaluation while the value remains same, the timestamp for that
		// value would change for different eval times. Hence we duplicate the result
		// with changed timestamps.
		mat, ok := res.(Matrix)
		if !ok {
			panic(fmt.Errorf("unexpected result in StepInvariantExpr evaluation: %T", expr))
		}
		for i := range mat {
			if len(mat[i].Floats)+len(mat[i].Histograms) != 1 {
				panic(fmt.Errorf("unexpected number of samples"))
			}
			for ts := ev.startTimestamp + ev.interval; ts <= ev.endTimestamp; ts += ev.interval {
				if len(mat[i].Floats) > 0 {
					mat[i].Floats = append(mat[i].Floats, FPoint{
						T: ts,
						F: mat[i].Floats[0].F,
					})
					ev.currentSamples++
				} else {
					point := HPoint{
						T: ts,
						H: mat[i].Histograms[0].H,
					}
					mat[i].Histograms = append(mat[i].Histograms, point)
					ev.currentSamples += point.size()
				}
				if ev.currentSamples > ev.maxSamples {
					ev.error(ErrTooManySamples(env))
				}
			}
		}
		ev.samplesStats.UpdatePeak(ev.currentSamples)
		return res, ws
	}

	panic(fmt.Errorf("unhandled expression of type: %T", expr))
}

// reuseOrGetHPointSlices reuses the space from previous slice to create new slice if the former has lots of room.
// The previous slices capacity is adjusted so when it is re-used from the pool it doesn't overflow into the new one.
func reuseOrGetHPointSlices(prevSS *Series, numSteps int) (r []HPoint) {
	if prevSS != nil && cap(prevSS.Histograms)-2*len(prevSS.Histograms) > 0 {
		r = prevSS.Histograms[len(prevSS.Histograms):]
		prevSS.Histograms = prevSS.Histograms[0:len(prevSS.Histograms):len(prevSS.Histograms)]
		return
	}

	return getHPointSlice(numSteps)
}

// reuseOrGetFPointSlices reuses the space from previous slice to create new slice if the former has lots of room.
// The previous slices capacity is adjusted so when it is re-used from the pool it doesn't overflow into the new one.
func reuseOrGetFPointSlices(prevSS *Series, numSteps int) (r []FPoint) {
	if prevSS != nil && cap(prevSS.Floats)-2*len(prevSS.Floats) > 0 {
		r = prevSS.Floats[len(prevSS.Floats):]
		prevSS.Floats = prevSS.Floats[0:len(prevSS.Floats):len(prevSS.Floats)]
		return
	}

	return getFPointSlice(numSteps)
}

<<<<<<< HEAD
func (ev *evaluator) rangeEvalTimestampFunctionOverVectorSelector(vs *parser.VectorSelector, call FunctionCall, e *parser.Call) (parser.Value, annotations.Annotations) {
	ws, err := ev.checkAndExpandSeriesSet(ev.ctx, vs)
=======
func (ev *evaluator) rangeEvalTimestampFunctionOverVectorSelector(ctx context.Context, vs *parser.VectorSelector, call FunctionCall, e *parser.Call) (parser.Value, annotations.Annotations) {
	ws, err := checkAndExpandSeriesSet(ctx, vs)
>>>>>>> dbe40d8f
	if err != nil {
		ev.error(errWithWarnings{fmt.Errorf("expanding series: %w", err), ws})
	}

	seriesIterators := make([]*storage.MemoizedSeriesIterator, len(vs.Series))
	for i, s := range vs.Series {
		it := s.Iterator(nil)
		seriesIterators[i] = storage.NewMemoizedIterator(it, durationMilliseconds(ev.lookbackDelta))
	}

	return ev.rangeEval(ctx, nil, func(v []parser.Value, _ [][]EvalSeriesHelper, enh *EvalNodeHelper) (Vector, annotations.Annotations) {
		if vs.Timestamp != nil {
			// This is a special case for "timestamp()" when the @ modifier is used, to ensure that
			// we return a point for each time step in this case.
			// See https://github.com/prometheus/prometheus/issues/8433.
			vs.Offset = time.Duration(enh.Ts-*vs.Timestamp) * time.Millisecond
		}

		vec := make(Vector, 0, len(vs.Series))
		for i, s := range vs.Series {
			it := seriesIterators[i]
			t, _, _, ok := ev.vectorSelectorSingle(it, vs.Offset, enh.Ts)
			if !ok {
				continue
			}

			// Note that we ignore the sample values because call only cares about the timestamp.
			vec = append(vec, Sample{
				Metric: s.Labels(),
				T:      t,
			})

			ev.currentSamples++
			ev.samplesStats.IncrementSamplesAtTimestamp(enh.Ts, 1)
			if ev.currentSamples > ev.maxSamples {
				ev.error(ErrTooManySamples(env))
			}
		}
		ev.samplesStats.UpdatePeak(ev.currentSamples)
		vec, annos := call([]parser.Value{vec}, e.Args, enh)
		return vec, ws.Merge(annos)
	})
}

// vectorSelectorSingle evaluates an instant vector for the iterator of one time series.
func (ev *evaluator) vectorSelectorSingle(it *storage.MemoizedSeriesIterator, offset time.Duration, ts int64) (
	int64, float64, *histogram.FloatHistogram, bool,
) {
	refTime := ts - durationMilliseconds(offset)
	var t int64
	var v float64
	var h *histogram.FloatHistogram

	valueType := it.Seek(refTime)
	switch valueType {
	case chunkenc.ValNone:
		if it.Err() != nil {
			ev.error(it.Err())
		}
	case chunkenc.ValFloat:
		t, v = it.At()
	case chunkenc.ValFloatHistogram:
		t, h = it.AtFloatHistogram()
	default:
		panic(fmt.Errorf("unknown value type %v", valueType))
	}
	if valueType == chunkenc.ValNone || t > refTime {
		var ok bool
		t, v, h, ok = it.PeekPrev()
		if !ok || t < refTime-durationMilliseconds(ev.lookbackDelta) {
			return 0, 0, nil, false
		}
	}
	if value.IsStaleNaN(v) || (h != nil && value.IsStaleNaN(h.Sum)) {
		return 0, 0, nil, false
	}
	return t, v, h, true
}

var (
	fPointPool zeropool.Pool[[]FPoint]
	hPointPool zeropool.Pool[[]HPoint]

	// matrixSelectorHPool holds reusable histogram slices used by the matrix
	// selector. The key difference between this pool and the hPointPool is that
	// slices returned by this pool should never hold multiple copies of the same
	// histogram pointer since histogram objects are reused across query evaluation
	// steps.
	matrixSelectorHPool zeropool.Pool[[]HPoint]
)

func getFPointSlice(sz int) []FPoint {
	if p := fPointPool.Get(); p != nil {
		return p
	}

	if sz > maxPointsSliceSize {
		sz = maxPointsSliceSize
	}

	return make([]FPoint, 0, sz)
}

// putFPointSlice will return a FPoint slice of size max(maxPointsSliceSize, sz).
// This function is called with an estimated size which often can be over-estimated.
func putFPointSlice(p []FPoint) {
	if p != nil {
		fPointPool.Put(p[:0])
	}
}

// getHPointSlice will return a HPoint slice of size max(maxPointsSliceSize, sz).
// This function is called with an estimated size which often can be over-estimated.
func getHPointSlice(sz int) []HPoint {
	if p := hPointPool.Get(); p != nil {
		return p
	}

	if sz > maxPointsSliceSize {
		sz = maxPointsSliceSize
	}

	return make([]HPoint, 0, sz)
}

func putHPointSlice(p []HPoint) {
	if p != nil {
		hPointPool.Put(p[:0])
	}
}

func getMatrixSelectorHPoints() []HPoint {
	if p := matrixSelectorHPool.Get(); p != nil {
		return p
	}

	return make([]HPoint, 0, matrixSelectorSliceSize)
}

func putMatrixSelectorHPointSlice(p []HPoint) {
	if p != nil {
		matrixSelectorHPool.Put(p[:0])
	}
}

// matrixSelector evaluates a *parser.MatrixSelector expression.
func (ev *evaluator) matrixSelector(ctx context.Context, node *parser.MatrixSelector) (Matrix, annotations.Annotations) {
	var (
		vs = node.VectorSelector.(*parser.VectorSelector)

		offset = durationMilliseconds(vs.Offset)
		maxt   = ev.startTimestamp - offset
		mint   = maxt - durationMilliseconds(node.Range)
		matrix = make(Matrix, 0, len(vs.Series))

		it = storage.NewBuffer(durationMilliseconds(node.Range))
	)
<<<<<<< HEAD
	ws, err := ev.checkAndExpandSeriesSet(ev.ctx, node)
=======
	ws, err := checkAndExpandSeriesSet(ctx, node)
>>>>>>> dbe40d8f
	if err != nil {
		ev.error(errWithWarnings{fmt.Errorf("expanding series: %w", err), ws})
	}

	var chkIter chunkenc.Iterator
	series := vs.Series
	for i, s := range series {
		if err := contextDone(ctx, "expression evaluation"); err != nil {
			ev.error(err)
		}
		chkIter = s.Iterator(chkIter)
		it.Reset(chkIter)
		ss := Series{
			Metric: series[i].Labels(),
		}

		ss.Floats, ss.Histograms = ev.matrixIterSlice(it, mint, maxt, nil, nil)
		totalSize := int64(len(ss.Floats)) + int64(totalHPointSize(ss.Histograms))
		ev.samplesStats.IncrementSamplesAtTimestamp(ev.startTimestamp, totalSize)

		if totalSize > 0 {
			matrix = append(matrix, ss)
		} else {
			putFPointSlice(ss.Floats)
			putHPointSlice(ss.Histograms)
		}
	}
	return matrix, ws
}

// matrixIterSlice populates a matrix vector covering the requested range for a
// single time series, with points retrieved from an iterator.
//
// As an optimization, the matrix vector may already contain points of the same
// time series from the evaluation of an earlier step (with lower mint and maxt
// values). Any such points falling before mint are discarded; points that fall
// into the [mint, maxt] range are retained; only points with later timestamps
// are populated from the iterator.
func (ev *evaluator) matrixIterSlice(
	it *storage.BufferedSeriesIterator, mint, maxt int64,
	floats []FPoint, histograms []HPoint,
) ([]FPoint, []HPoint) {
	mintFloats, mintHistograms := mint, mint

	// First floats...
	if len(floats) > 0 && floats[len(floats)-1].T >= mint {
		// There is an overlap between previous and current ranges, retain common
		// points. In most such cases:
		//   (a) the overlap is significantly larger than the eval step; and/or
		//   (b) the number of samples is relatively small.
		// so a linear search will be as fast as a binary search.
		var drop int
		for drop = 0; floats[drop].T < mint; drop++ {
		}
		ev.currentSamples -= drop
		copy(floats, floats[drop:])
		floats = floats[:len(floats)-drop]
		// Only append points with timestamps after the last timestamp we have.
		mintFloats = floats[len(floats)-1].T + 1
	} else {
		ev.currentSamples -= len(floats)
		if floats != nil {
			floats = floats[:0]
		}
	}

	// ...then the same for histograms. TODO(beorn7): Use generics?
	if len(histograms) > 0 && histograms[len(histograms)-1].T >= mint {
		// There is an overlap between previous and current ranges, retain common
		// points. In most such cases:
		//   (a) the overlap is significantly larger than the eval step; and/or
		//   (b) the number of samples is relatively small.
		// so a linear search will be as fast as a binary search.
		var drop int
		for drop = 0; histograms[drop].T < mint; drop++ {
		}
		// Rotate the buffer around the drop index so that points before mint can be
		// reused to store new histograms.
		tail := make([]HPoint, drop)
		copy(tail, histograms[:drop])
		copy(histograms, histograms[drop:])
		copy(histograms[len(histograms)-drop:], tail)
		histograms = histograms[:len(histograms)-drop]
		ev.currentSamples -= totalHPointSize(histograms)
		// Only append points with timestamps after the last timestamp we have.
		mintHistograms = histograms[len(histograms)-1].T + 1
	} else {
		ev.currentSamples -= totalHPointSize(histograms)
		if histograms != nil {
			histograms = histograms[:0]
		}
	}

	soughtValueType := it.Seek(maxt)
	if soughtValueType == chunkenc.ValNone {
		if it.Err() != nil {
			ev.error(it.Err())
		}
	}

	buf := it.Buffer()
loop:
	for {
		switch buf.Next() {
		case chunkenc.ValNone:
			break loop
		case chunkenc.ValFloatHistogram, chunkenc.ValHistogram:
			t := buf.AtT()
			// Values in the buffer are guaranteed to be smaller than maxt.
			if t >= mintHistograms {
				if histograms == nil {
					histograms = getMatrixSelectorHPoints()
				}
				n := len(histograms)
				if n < cap(histograms) {
					histograms = histograms[:n+1]
				} else {
					histograms = append(histograms, HPoint{H: &histogram.FloatHistogram{}})
				}
				histograms[n].T, histograms[n].H = buf.AtFloatHistogram(histograms[n].H)
				if value.IsStaleNaN(histograms[n].H.Sum) {
					histograms = histograms[:n]
					continue loop
				}
				ev.currentSamples += histograms[n].size()
				if ev.currentSamples > ev.maxSamples {
					ev.error(ErrTooManySamples(env))
				}
			}
		case chunkenc.ValFloat:
			t, f := buf.At()
			if value.IsStaleNaN(f) {
				continue loop
			}
			// Values in the buffer are guaranteed to be smaller than maxt.
			if t >= mintFloats {
				ev.currentSamples++
				if ev.currentSamples > ev.maxSamples {
					ev.error(ErrTooManySamples(env))
				}
				if floats == nil {
					floats = getFPointSlice(16)
				}
				floats = append(floats, FPoint{T: t, F: f})
			}
		}
	}
	// The sought sample might also be in the range.
	switch soughtValueType {
	case chunkenc.ValFloatHistogram, chunkenc.ValHistogram:
		if it.AtT() != maxt {
			break
		}
		if histograms == nil {
			histograms = getMatrixSelectorHPoints()
		}
		n := len(histograms)
		if n < cap(histograms) {
			histograms = histograms[:n+1]
		} else {
			histograms = append(histograms, HPoint{H: &histogram.FloatHistogram{}})
		}
		if histograms[n].H == nil {
			// Make sure to pass non-nil H to AtFloatHistogram so that it does a deep-copy.
			// Not an issue in the loop above since that uses an intermediate buffer.
			histograms[n].H = &histogram.FloatHistogram{}
		}
		histograms[n].T, histograms[n].H = it.AtFloatHistogram(histograms[n].H)
		if value.IsStaleNaN(histograms[n].H.Sum) {
			histograms = histograms[:n]
			break
		}
		ev.currentSamples += histograms[n].size()
		if ev.currentSamples > ev.maxSamples {
			ev.error(ErrTooManySamples(env))
		}

	case chunkenc.ValFloat:
		t, f := it.At()
		if t == maxt && !value.IsStaleNaN(f) {
			ev.currentSamples++
			if ev.currentSamples > ev.maxSamples {
				ev.error(ErrTooManySamples(env))
			}
			if floats == nil {
				floats = getFPointSlice(16)
			}
			floats = append(floats, FPoint{T: t, F: f})
		}
	}
	ev.samplesStats.UpdatePeak(ev.currentSamples)
	return floats, histograms
}

func (ev *evaluator) VectorAnd(lhs, rhs Vector, matching *parser.VectorMatching, lhsh, rhsh []EvalSeriesHelper, enh *EvalNodeHelper) Vector {
	if matching.Card != parser.CardManyToMany {
		panic("set operations must only use many-to-many matching")
	}
	if len(lhs) == 0 || len(rhs) == 0 {
		return nil // Short-circuit: AND with nothing is nothing.
	}

	// The set of signatures for the right-hand side Vector.
	rightSigs := map[string]struct{}{}
	// Add all rhs samples to a map so we can easily find matches later.
	for _, sh := range rhsh {
		rightSigs[sh.signature] = struct{}{}
	}

	for i, ls := range lhs {
		// If there's a matching entry in the right-hand side Vector, add the sample.
		if _, ok := rightSigs[lhsh[i].signature]; ok {
			enh.Out = append(enh.Out, ls)
		}
	}
	return enh.Out
}

func (ev *evaluator) VectorOr(lhs, rhs Vector, matching *parser.VectorMatching, lhsh, rhsh []EvalSeriesHelper, enh *EvalNodeHelper) Vector {
	switch {
	case matching.Card != parser.CardManyToMany:
		panic("set operations must only use many-to-many matching")
	case len(lhs) == 0: // Short-circuit.
		enh.Out = append(enh.Out, rhs...)
		return enh.Out
	case len(rhs) == 0:
		enh.Out = append(enh.Out, lhs...)
		return enh.Out
	}

	leftSigs := map[string]struct{}{}
	// Add everything from the left-hand-side Vector.
	for i, ls := range lhs {
		leftSigs[lhsh[i].signature] = struct{}{}
		enh.Out = append(enh.Out, ls)
	}
	// Add all right-hand side elements which have not been added from the left-hand side.
	for j, rs := range rhs {
		if _, ok := leftSigs[rhsh[j].signature]; !ok {
			enh.Out = append(enh.Out, rs)
		}
	}
	return enh.Out
}

func (ev *evaluator) VectorUnless(lhs, rhs Vector, matching *parser.VectorMatching, lhsh, rhsh []EvalSeriesHelper, enh *EvalNodeHelper) Vector {
	if matching.Card != parser.CardManyToMany {
		panic("set operations must only use many-to-many matching")
	}
	// Short-circuit: empty rhs means we will return everything in lhs;
	// empty lhs means we will return empty - don't need to build a map.
	if len(lhs) == 0 || len(rhs) == 0 {
		enh.Out = append(enh.Out, lhs...)
		return enh.Out
	}

	rightSigs := map[string]struct{}{}
	for _, sh := range rhsh {
		rightSigs[sh.signature] = struct{}{}
	}

	for i, ls := range lhs {
		if _, ok := rightSigs[lhsh[i].signature]; !ok {
			enh.Out = append(enh.Out, ls)
		}
	}
	return enh.Out
}

// VectorBinop evaluates a binary operation between two Vectors, excluding set operators.
func (ev *evaluator) VectorBinop(op parser.ItemType, lhs, rhs Vector, matching *parser.VectorMatching, returnBool bool, lhsh, rhsh []EvalSeriesHelper, enh *EvalNodeHelper) (Vector, error) {
	if matching.Card == parser.CardManyToMany {
		panic("many-to-many only allowed for set operators")
	}
	if len(lhs) == 0 || len(rhs) == 0 {
		return nil, nil // Short-circuit: nothing is going to match.
	}

	// The control flow below handles one-to-one or many-to-one matching.
	// For one-to-many, swap sidedness and account for the swap when calculating
	// values.
	if matching.Card == parser.CardOneToMany {
		lhs, rhs = rhs, lhs
		lhsh, rhsh = rhsh, lhsh
	}

	// All samples from the rhs hashed by the matching label/values.
	if enh.rightSigs == nil {
		enh.rightSigs = make(map[string]Sample, len(enh.Out))
	} else {
		for k := range enh.rightSigs {
			delete(enh.rightSigs, k)
		}
	}
	rightSigs := enh.rightSigs

	// Add all rhs samples to a map so we can easily find matches later.
	for i, rs := range rhs {
		sig := rhsh[i].signature
		// The rhs is guaranteed to be the 'one' side. Having multiple samples
		// with the same signature means that the matching is many-to-many.
		if duplSample, found := rightSigs[sig]; found {
			// oneSide represents which side of the vector represents the 'one' in the many-to-one relationship.
			oneSide := "right"
			if matching.Card == parser.CardOneToMany {
				oneSide = "left"
			}
			matchedLabels := rs.Metric.MatchLabels(matching.On, matching.MatchingLabels...)
			// Many-to-many matching not allowed.
			ev.errorf("found duplicate series for the match group %s on the %s hand-side of the operation: [%s, %s]"+
				";many-to-many matching not allowed: matching labels must be unique on one side", matchedLabels.String(), oneSide, rs.Metric.String(), duplSample.Metric.String())
		}
		rightSigs[sig] = rs
	}

	// Tracks the match-signature. For one-to-one operations the value is nil. For many-to-one
	// the value is a set of signatures to detect duplicated result elements.
	if enh.matchedSigs == nil {
		enh.matchedSigs = make(map[string]map[uint64]struct{}, len(rightSigs))
	} else {
		for k := range enh.matchedSigs {
			delete(enh.matchedSigs, k)
		}
	}
	matchedSigs := enh.matchedSigs

	// For all lhs samples find a respective rhs sample and perform
	// the binary operation.
	var lastErr error
	for i, ls := range lhs {
		sig := lhsh[i].signature

		rs, found := rightSigs[sig] // Look for a match in the rhs Vector.
		if !found {
			continue
		}

		// Account for potentially swapped sidedness.
		fl, fr := ls.F, rs.F
		hl, hr := ls.H, rs.H
		if matching.Card == parser.CardOneToMany {
			fl, fr = fr, fl
			hl, hr = hr, hl
		}
		floatValue, histogramValue, keep, err := vectorElemBinop(op, fl, fr, hl, hr)
		if err != nil {
			lastErr = err
		}
		switch {
		case returnBool:
			if keep {
				floatValue = 1.0
			} else {
				floatValue = 0.0
			}
		case !keep:
			continue
		}
		metric := resultMetric(ls.Metric, rs.Metric, op, matching, enh)
		if !ev.enableDelayedNameRemoval && returnBool {
			metric = metric.DropMetricName()
		}
		insertedSigs, exists := matchedSigs[sig]
		if matching.Card == parser.CardOneToOne {
			if exists {
				ev.errorf("multiple matches for labels: many-to-one matching must be explicit (group_left/group_right)")
			}
			matchedSigs[sig] = nil // Set existence to true.
		} else {
			// In many-to-one matching the grouping labels have to ensure a unique metric
			// for the result Vector. Check whether those labels have already been added for
			// the same matching labels.
			insertSig := metric.Hash()

			if !exists {
				insertedSigs = map[uint64]struct{}{}
				matchedSigs[sig] = insertedSigs
			} else if _, duplicate := insertedSigs[insertSig]; duplicate {
				ev.errorf("multiple matches for labels: grouping labels must ensure unique matches")
			}
			insertedSigs[insertSig] = struct{}{}
		}

		enh.Out = append(enh.Out, Sample{
			Metric:   metric,
			F:        floatValue,
			H:        histogramValue,
			DropName: returnBool,
		})
	}
	return enh.Out, lastErr
}

func signatureFunc(on bool, b []byte, names ...string) func(labels.Labels) string {
	if on {
		slices.Sort(names)
		return func(lset labels.Labels) string {
			return string(lset.BytesWithLabels(b, names...))
		}
	}
	names = append([]string{labels.MetricName}, names...)
	slices.Sort(names)
	return func(lset labels.Labels) string {
		return string(lset.BytesWithoutLabels(b, names...))
	}
}

// resultMetric returns the metric for the given sample(s) based on the Vector
// binary operation and the matching options.
func resultMetric(lhs, rhs labels.Labels, op parser.ItemType, matching *parser.VectorMatching, enh *EvalNodeHelper) labels.Labels {
	if enh.resultMetric == nil {
		enh.resultMetric = make(map[string]labels.Labels, len(enh.Out))
	}

	enh.resetBuilder(lhs)
	buf := bytes.NewBuffer(enh.lblResultBuf[:0])
	enh.lblBuf = lhs.Bytes(enh.lblBuf)
	buf.Write(enh.lblBuf)
	enh.lblBuf = rhs.Bytes(enh.lblBuf)
	buf.Write(enh.lblBuf)
	enh.lblResultBuf = buf.Bytes()

	if ret, ok := enh.resultMetric[string(enh.lblResultBuf)]; ok {
		return ret
	}
	str := string(enh.lblResultBuf)

	if shouldDropMetricName(op) {
		enh.lb.Del(labels.MetricName)
	}

	if matching.Card == parser.CardOneToOne {
		if matching.On {
			enh.lb.Keep(matching.MatchingLabels...)
		} else {
			enh.lb.Del(matching.MatchingLabels...)
		}
	}
	for _, ln := range matching.Include {
		// Included labels from the `group_x` modifier are taken from the "one"-side.
		if v := rhs.Get(ln); v != "" {
			enh.lb.Set(ln, v)
		} else {
			enh.lb.Del(ln)
		}
	}

	ret := enh.lb.Labels()
	enh.resultMetric[str] = ret
	return ret
}

// VectorscalarBinop evaluates a binary operation between a Vector and a Scalar.
func (ev *evaluator) VectorscalarBinop(op parser.ItemType, lhs Vector, rhs Scalar, swap, returnBool bool, enh *EvalNodeHelper) (Vector, error) {
	var lastErr error
	for _, lhsSample := range lhs {
		lf, rf := lhsSample.F, rhs.V
		var rh *histogram.FloatHistogram
		lh := lhsSample.H
		// lhs always contains the Vector. If the original position was different
		// swap for calculating the value.
		if swap {
			lf, rf = rf, lf
			lh, rh = rh, lh
		}
		float, histogram, keep, err := vectorElemBinop(op, lf, rf, lh, rh)
		if err != nil {
			lastErr = err
		}
		// Catch cases where the scalar is the LHS in a scalar-vector comparison operation.
		// We want to always keep the vector element value as the output value, even if it's on the RHS.
		if op.IsComparisonOperator() && swap {
			float = rf
			histogram = rh
		}
		if returnBool {
			if keep {
				float = 1.0
			} else {
				float = 0.0
			}
			keep = true
		}
		if keep {
			lhsSample.F = float
			lhsSample.H = histogram
			if shouldDropMetricName(op) || returnBool {
				if !ev.enableDelayedNameRemoval {
					lhsSample.Metric = lhsSample.Metric.DropMetricName()
				}
				lhsSample.DropName = true
			}
			enh.Out = append(enh.Out, lhsSample)
		}
	}
	return enh.Out, lastErr
}

// scalarBinop evaluates a binary operation between two Scalars.
func scalarBinop(op parser.ItemType, lhs, rhs float64) float64 {
	switch op {
	case parser.ADD:
		return lhs + rhs
	case parser.SUB:
		return lhs - rhs
	case parser.MUL:
		return lhs * rhs
	case parser.DIV:
		return lhs / rhs
	case parser.POW:
		return math.Pow(lhs, rhs)
	case parser.MOD:
		return math.Mod(lhs, rhs)
	case parser.EQLC:
		return btos(lhs == rhs)
	case parser.NEQ:
		return btos(lhs != rhs)
	case parser.GTR:
		return btos(lhs > rhs)
	case parser.LSS:
		return btos(lhs < rhs)
	case parser.GTE:
		return btos(lhs >= rhs)
	case parser.LTE:
		return btos(lhs <= rhs)
	case parser.ATAN2:
		return math.Atan2(lhs, rhs)
	}
	panic(fmt.Errorf("operator %q not allowed for Scalar operations", op))
}

// vectorElemBinop evaluates a binary operation between two Vector elements.
func vectorElemBinop(op parser.ItemType, lhs, rhs float64, hlhs, hrhs *histogram.FloatHistogram) (float64, *histogram.FloatHistogram, bool, error) {
	switch op {
	case parser.ADD:
		if hlhs != nil && hrhs != nil {
			res, err := hlhs.Copy().Add(hrhs)
			if err != nil {
				return 0, nil, false, err
			}
			return 0, res.Compact(0), true, nil
		}
		return lhs + rhs, nil, true, nil
	case parser.SUB:
		if hlhs != nil && hrhs != nil {
			res, err := hlhs.Copy().Sub(hrhs)
			if err != nil {
				return 0, nil, false, err
			}
			return 0, res.Compact(0), true, nil
		}
		return lhs - rhs, nil, true, nil
	case parser.MUL:
		if hlhs != nil && hrhs == nil {
			return 0, hlhs.Copy().Mul(rhs), true, nil
		}
		if hlhs == nil && hrhs != nil {
			return 0, hrhs.Copy().Mul(lhs), true, nil
		}
		return lhs * rhs, nil, true, nil
	case parser.DIV:
		if hlhs != nil && hrhs == nil {
			return 0, hlhs.Copy().Div(rhs), true, nil
		}
		return lhs / rhs, nil, true, nil
	case parser.POW:
		return math.Pow(lhs, rhs), nil, true, nil
	case parser.MOD:
		return math.Mod(lhs, rhs), nil, true, nil
	case parser.EQLC:
		return lhs, nil, lhs == rhs, nil
	case parser.NEQ:
		return lhs, nil, lhs != rhs, nil
	case parser.GTR:
		return lhs, nil, lhs > rhs, nil
	case parser.LSS:
		return lhs, nil, lhs < rhs, nil
	case parser.GTE:
		return lhs, nil, lhs >= rhs, nil
	case parser.LTE:
		return lhs, nil, lhs <= rhs, nil
	case parser.ATAN2:
		return math.Atan2(lhs, rhs), nil, true, nil
	}
	panic(fmt.Errorf("operator %q not allowed for operations between Vectors", op))
}

type groupedAggregation struct {
	floatValue     float64
	histogramValue *histogram.FloatHistogram
	floatMean      float64
	floatKahanC    float64 // "Compensating value" for Kahan summation.
	groupCount     float64
	heap           vectorByValueHeap

	// All bools together for better packing within the struct.
	seen                   bool // Was this output groups seen in the input at this timestamp.
	hasFloat               bool // Has at least 1 float64 sample aggregated.
	hasHistogram           bool // Has at least 1 histogram sample aggregated.
	incompatibleHistograms bool // If true, group has seen mixed exponential and custom buckets, or incompatible custom buckets.
	groupAggrComplete      bool // Used by LIMITK to short-cut series loop when we've reached K elem on every group.
	incrementalMean        bool // True after reverting to incremental calculation of the mean value.
}

// aggregation evaluates sum, avg, count, stdvar, stddev or quantile at one timestep on inputMatrix.
// These functions produce one output series for each group specified in the expression, with just the labels from `by(...)`.
// outputMatrix should be already populated with grouping labels; groups is one-to-one with outputMatrix.
// seriesToResult maps inputMatrix indexes to outputMatrix indexes.
func (ev *evaluator) aggregation(e *parser.AggregateExpr, q float64, inputMatrix, outputMatrix Matrix, seriesToResult []int, groups []groupedAggregation, enh *EvalNodeHelper) annotations.Annotations {
	op := e.Op
	var annos annotations.Annotations
	for i := range groups {
		groups[i].seen = false
	}

	for si := range inputMatrix {
		f, h, ok := ev.nextValues(enh.Ts, &inputMatrix[si])
		if !ok {
			continue
		}

		group := &groups[seriesToResult[si]]
		// Initialize this group if it's the first time we've seen it.
		if !group.seen {
			*group = groupedAggregation{
				seen:                   true,
				floatValue:             f,
				floatMean:              f,
				incompatibleHistograms: false,
				groupCount:             1,
			}
			switch op {
			case parser.AVG, parser.SUM:
				if h == nil {
					group.hasFloat = true
				} else {
					group.histogramValue = h.Copy()
					group.hasHistogram = true
				}
			case parser.STDVAR, parser.STDDEV:
				group.floatValue = 0
			case parser.QUANTILE:
				group.heap = make(vectorByValueHeap, 1)
				group.heap[0] = Sample{F: f}
			case parser.GROUP:
				group.floatValue = 1
			}
			continue
		}

		if group.incompatibleHistograms {
			continue
		}

		switch op {
		case parser.SUM:
			if h != nil {
				group.hasHistogram = true
				if group.histogramValue != nil {
					_, err := group.histogramValue.Add(h)
					if err != nil {
						handleAggregationError(err, e, inputMatrix[si].Metric.Get(model.MetricNameLabel), &annos)
						group.incompatibleHistograms = true
					}
				}
				// Otherwise the aggregation contained floats
				// previously and will be invalid anyway. No
				// point in copying the histogram in that case.
			} else {
				group.hasFloat = true
				group.floatValue, group.floatKahanC = kahanSumInc(f, group.floatValue, group.floatKahanC)
			}

		case parser.AVG:
			group.groupCount++
			if h != nil {
				group.hasHistogram = true
				if group.histogramValue != nil {
					left := h.Copy().Div(group.groupCount)
					right := group.histogramValue.Copy().Div(group.groupCount)
					toAdd, err := left.Sub(right)
					if err != nil {
						handleAggregationError(err, e, inputMatrix[si].Metric.Get(model.MetricNameLabel), &annos)
						group.incompatibleHistograms = true
						continue
					}
					_, err = group.histogramValue.Add(toAdd)
					if err != nil {
						handleAggregationError(err, e, inputMatrix[si].Metric.Get(model.MetricNameLabel), &annos)
						group.incompatibleHistograms = true
						continue
					}
				}
				// Otherwise the aggregation contained floats
				// previously and will be invalid anyway. No
				// point in copying the histogram in that case.
			} else {
				group.hasFloat = true
				if !group.incrementalMean {
					newV, newC := kahanSumInc(f, group.floatValue, group.floatKahanC)
					if !math.IsInf(newV, 0) {
						// The sum doesn't overflow, so we propagate it to the
						// group struct and continue with the regular
						// calculation of the mean value.
						group.floatValue, group.floatKahanC = newV, newC
						break
					}
					// If we are here, we know that the sum _would_ overflow. So
					// instead of continue to sum up, we revert to incremental
					// calculation of the mean value from here on.
					group.incrementalMean = true
					group.floatMean = group.floatValue / (group.groupCount - 1)
					group.floatKahanC /= group.groupCount - 1
				}
				if math.IsInf(group.floatMean, 0) {
					if math.IsInf(f, 0) && (group.floatMean > 0) == (f > 0) {
						// The `floatMean` and `s.F` values are `Inf` of the same sign.  They
						// can't be subtracted, but the value of `floatMean` is correct
						// already.
						break
					}
					if !math.IsInf(f, 0) && !math.IsNaN(f) {
						// At this stage, the mean is an infinite. If the added
						// value is neither an Inf or a Nan, we can keep that mean
						// value.
						// This is required because our calculation below removes
						// the mean value, which would look like Inf += x - Inf and
						// end up as a NaN.
						break
					}
				}
				currentMean := group.floatMean + group.floatKahanC
				group.floatMean, group.floatKahanC = kahanSumInc(
					// Divide each side of the `-` by `group.groupCount` to avoid float64 overflows.
					f/group.groupCount-currentMean/group.groupCount,
					group.floatMean,
					group.floatKahanC,
				)
			}

		case parser.GROUP:
			// Do nothing. Required to avoid the panic in `default:` below.

		case parser.MAX:
			if group.floatValue < f || math.IsNaN(group.floatValue) {
				group.floatValue = f
			}

		case parser.MIN:
			if group.floatValue > f || math.IsNaN(group.floatValue) {
				group.floatValue = f
			}

		case parser.COUNT:
			group.groupCount++

		case parser.STDVAR, parser.STDDEV:
			if h == nil { // Ignore native histograms.
				group.groupCount++
				delta := f - group.floatMean
				group.floatMean += delta / group.groupCount
				group.floatValue += delta * (f - group.floatMean)
			}

		case parser.QUANTILE:
			group.heap = append(group.heap, Sample{F: f})

		default:
			panic(fmt.Errorf("expected aggregation operator but got %q", op))
		}
	}

	// Construct the output matrix from the aggregated groups.
	numSteps := int((ev.endTimestamp-ev.startTimestamp)/ev.interval) + 1

	for ri, aggr := range groups {
		if !aggr.seen {
			continue
		}
		switch op {
		case parser.AVG:
			if aggr.hasFloat && aggr.hasHistogram {
				// We cannot aggregate histogram sample with a float64 sample.
				annos.Add(annotations.NewMixedFloatsHistogramsAggWarning(e.Expr.PositionRange()))
				continue
			}
			switch {
			case aggr.incompatibleHistograms:
				continue
			case aggr.hasHistogram:
				aggr.histogramValue = aggr.histogramValue.Compact(0)
			case aggr.incrementalMean:
				aggr.floatValue = aggr.floatMean + aggr.floatKahanC
			default:
				aggr.floatValue = (aggr.floatValue + aggr.floatKahanC) / aggr.groupCount
			}

		case parser.COUNT:
			aggr.floatValue = aggr.groupCount

		case parser.STDVAR:
			aggr.floatValue /= aggr.groupCount

		case parser.STDDEV:
			aggr.floatValue = math.Sqrt(aggr.floatValue / aggr.groupCount)

		case parser.QUANTILE:
			aggr.floatValue = quantile(q, aggr.heap)

		case parser.SUM:
			if aggr.hasFloat && aggr.hasHistogram {
				// We cannot aggregate histogram sample with a float64 sample.
				annos.Add(annotations.NewMixedFloatsHistogramsAggWarning(e.Expr.PositionRange()))
				continue
			}
			switch {
			case aggr.incompatibleHistograms:
				continue
			case aggr.hasHistogram:
				aggr.histogramValue.Compact(0)
			default:
				aggr.floatValue += aggr.floatKahanC
			}
		default:
			// For other aggregations, we already have the right value.
		}

		ss := &outputMatrix[ri]
		addToSeries(ss, enh.Ts, aggr.floatValue, aggr.histogramValue, numSteps)
		ss.DropName = inputMatrix[ri].DropName
	}

	return annos
}

// aggregationK evaluates topk, bottomk, limitk, or limit_ratio at one timestep on inputMatrix.
// Output that has the same labels as the input, but just k of them per group.
// seriesToResult maps inputMatrix indexes to groups indexes.
// For an instant query, returns a Matrix in descending order for topk or ascending for bottomk, or without any order for limitk / limit_ratio.
// For a range query, aggregates output in the seriess map.
func (ev *evaluator) aggregationK(e *parser.AggregateExpr, k int, r float64, inputMatrix Matrix, seriesToResult []int, groups []groupedAggregation, enh *EvalNodeHelper, seriess map[uint64]Series) (Matrix, annotations.Annotations) {
	op := e.Op
	var s Sample
	var annos annotations.Annotations
	// Used to short-cut the loop for LIMITK if we already collected k elements for every group
	groupsRemaining := len(groups)
	for i := range groups {
		groups[i].seen = false
	}

seriesLoop:
	for si := range inputMatrix {
		f, _, ok := ev.nextValues(enh.Ts, &inputMatrix[si])
		if !ok {
			continue
		}
		s = Sample{Metric: inputMatrix[si].Metric, F: f, DropName: inputMatrix[si].DropName}

		group := &groups[seriesToResult[si]]
		// Initialize this group if it's the first time we've seen it.
		if !group.seen {
			// LIMIT_RATIO is a special case, as we may not add this very sample to the heap,
			// while we also don't know the final size of it.
			if op == parser.LIMIT_RATIO {
				*group = groupedAggregation{
					seen: true,
					heap: make(vectorByValueHeap, 0),
				}
				if ratiosampler.AddRatioSample(r, &s) {
					heap.Push(&group.heap, &s)
				}
			} else {
				*group = groupedAggregation{
					seen: true,
					heap: make(vectorByValueHeap, 1, k),
				}
				group.heap[0] = s
			}
			continue
		}

		switch op {
		case parser.TOPK:
			// We build a heap of up to k elements, with the smallest element at heap[0].
			switch {
			case len(group.heap) < k:
				heap.Push(&group.heap, &s)
			case group.heap[0].F < s.F || (math.IsNaN(group.heap[0].F) && !math.IsNaN(s.F)):
				// This new element is bigger than the previous smallest element - overwrite that.
				group.heap[0] = s
				if k > 1 {
					heap.Fix(&group.heap, 0) // Maintain the heap invariant.
				}
			}

		case parser.BOTTOMK:
			// We build a heap of up to k elements, with the biggest element at heap[0].
			switch {
			case len(group.heap) < k:
				heap.Push((*vectorByReverseValueHeap)(&group.heap), &s)
			case group.heap[0].F > s.F || (math.IsNaN(group.heap[0].F) && !math.IsNaN(s.F)):
				// This new element is smaller than the previous biggest element - overwrite that.
				group.heap[0] = s
				if k > 1 {
					heap.Fix((*vectorByReverseValueHeap)(&group.heap), 0) // Maintain the heap invariant.
				}
			}

		case parser.LIMITK:
			if len(group.heap) < k {
				heap.Push(&group.heap, &s)
			}
			// LIMITK optimization: early break if we've added K elem to _every_ group,
			// especially useful for large timeseries where the user is exploring labels via e.g.
			// limitk(10, my_metric)
			if !group.groupAggrComplete && len(group.heap) == k {
				group.groupAggrComplete = true
				groupsRemaining--
				if groupsRemaining == 0 {
					break seriesLoop
				}
			}

		case parser.LIMIT_RATIO:
			if ratiosampler.AddRatioSample(r, &s) {
				heap.Push(&group.heap, &s)
			}

		default:
			panic(fmt.Errorf("expected aggregation operator but got %q", op))
		}
	}

	// Construct the result from the aggregated groups.
	numSteps := int((ev.endTimestamp-ev.startTimestamp)/ev.interval) + 1
	var mat Matrix
	if ev.endTimestamp == ev.startTimestamp {
		mat = make(Matrix, 0, len(groups))
	}

	add := func(lbls labels.Labels, f float64, dropName bool) {
		// If this could be an instant query, add directly to the matrix so the result is in consistent order.
		if ev.endTimestamp == ev.startTimestamp {
			mat = append(mat, Series{Metric: lbls, Floats: []FPoint{{T: enh.Ts, F: f}}, DropName: dropName})
		} else {
			// Otherwise the results are added into seriess elements.
			hash := lbls.Hash()
			ss, ok := seriess[hash]
			if !ok {
				ss = Series{Metric: lbls, DropName: dropName}
			}
			addToSeries(&ss, enh.Ts, f, nil, numSteps)
			seriess[hash] = ss
		}
	}
	for _, aggr := range groups {
		if !aggr.seen {
			continue
		}
		switch op {
		case parser.TOPK:
			// The heap keeps the lowest value on top, so reverse it.
			if len(aggr.heap) > 1 {
				sort.Sort(sort.Reverse(aggr.heap))
			}
			for _, v := range aggr.heap {
				add(v.Metric, v.F, v.DropName)
			}

		case parser.BOTTOMK:
			// The heap keeps the highest value on top, so reverse it.
			if len(aggr.heap) > 1 {
				sort.Sort(sort.Reverse((*vectorByReverseValueHeap)(&aggr.heap)))
			}
			for _, v := range aggr.heap {
				add(v.Metric, v.F, v.DropName)
			}

		case parser.LIMITK, parser.LIMIT_RATIO:
			for _, v := range aggr.heap {
				add(v.Metric, v.F, v.DropName)
			}
		}
	}

	return mat, annos
}

// aggregationCountValues evaluates count_values on vec.
// Outputs as many series per group as there are values in the input.
func (ev *evaluator) aggregationCountValues(e *parser.AggregateExpr, grouping []string, valueLabel string, vec Vector, enh *EvalNodeHelper) (Vector, annotations.Annotations) {
	type groupCount struct {
		labels labels.Labels
		count  int
	}
	result := map[uint64]*groupCount{}

	var buf []byte
	for _, s := range vec {
		enh.resetBuilder(s.Metric)
		enh.lb.Set(valueLabel, strconv.FormatFloat(s.F, 'f', -1, 64))
		metric := enh.lb.Labels()

		// Considering the count_values()
		// operator is less frequently used than other aggregations, we're fine having to
		// re-compute the grouping key on each step for this case.
		var groupingKey uint64
		groupingKey, buf = generateGroupingKey(metric, grouping, e.Without, buf)

		group, ok := result[groupingKey]
		// Add a new group if it doesn't exist.
		if !ok {
			result[groupingKey] = &groupCount{
				labels: generateGroupingLabels(enh, metric, e.Without, grouping),
				count:  1,
			}
			continue
		}

		group.count++
	}

	// Construct the result Vector from the aggregated groups.
	for _, aggr := range result {
		enh.Out = append(enh.Out, Sample{
			Metric: aggr.labels,
			F:      float64(aggr.count),
		})
	}
	return enh.Out, nil
}

func (ev *evaluator) cleanupMetricLabels(v parser.Value) {
	if v.Type() == parser.ValueTypeMatrix {
		mat := v.(Matrix)
		for i := range mat {
			if mat[i].DropName {
				mat[i].Metric = mat[i].Metric.DropMetricName()
			}
		}
		if mat.ContainsSameLabelset() {
			ev.errorf("vector cannot contain metrics with the same labelset")
		}
	} else if v.Type() == parser.ValueTypeVector {
		vec := v.(Vector)
		for i := range vec {
			if vec[i].DropName {
				vec[i].Metric = vec[i].Metric.DropMetricName()
			}
		}
		if vec.ContainsSameLabelset() {
			ev.errorf("vector cannot contain metrics with the same labelset")
		}
	}
}

func addToSeries(ss *Series, ts int64, f float64, h *histogram.FloatHistogram, numSteps int) {
	if h == nil {
		if ss.Floats == nil {
			ss.Floats = getFPointSlice(numSteps)
		}
		ss.Floats = append(ss.Floats, FPoint{T: ts, F: f})
		return
	}
	if ss.Histograms == nil {
		ss.Histograms = getHPointSlice(numSteps)
	}
	ss.Histograms = append(ss.Histograms, HPoint{T: ts, H: h})
}

func (ev *evaluator) nextValues(ts int64, series *Series) (f float64, h *histogram.FloatHistogram, b bool) {
	switch {
	case len(series.Floats) > 0 && series.Floats[0].T == ts:
		f = series.Floats[0].F
		series.Floats = series.Floats[1:] // Move input vectors forward
	case len(series.Histograms) > 0 && series.Histograms[0].T == ts:
		h = series.Histograms[0].H
		series.Histograms = series.Histograms[1:]
	default:
		return f, h, false
	}
	return f, h, true
}

// handleAggregationError adds the appropriate annotation based on the aggregation error.
func handleAggregationError(err error, e *parser.AggregateExpr, metricName string, annos *annotations.Annotations) {
	pos := e.Expr.PositionRange()
	if errors.Is(err, histogram.ErrHistogramsIncompatibleSchema) {
		annos.Add(annotations.NewMixedExponentialCustomHistogramsWarning(metricName, pos))
	} else if errors.Is(err, histogram.ErrHistogramsIncompatibleBounds) {
		annos.Add(annotations.NewIncompatibleCustomBucketsHistogramsWarning(metricName, pos))
	}
}

// handleVectorBinopError returns the appropriate annotation based on the vector binary operation error.
func handleVectorBinopError(err error, e *parser.BinaryExpr) annotations.Annotations {
	if err == nil {
		return nil
	}
	metricName := ""
	pos := e.PositionRange()
	if errors.Is(err, histogram.ErrHistogramsIncompatibleSchema) {
		return annotations.New().Add(annotations.NewMixedExponentialCustomHistogramsWarning(metricName, pos))
	} else if errors.Is(err, histogram.ErrHistogramsIncompatibleBounds) {
		return annotations.New().Add(annotations.NewIncompatibleCustomBucketsHistogramsWarning(metricName, pos))
	}
	return nil
}

// groupingKey builds and returns the grouping key for the given metric and
// grouping labels.
func generateGroupingKey(metric labels.Labels, grouping []string, without bool, buf []byte) (uint64, []byte) {
	if without {
		return metric.HashWithoutLabels(buf, grouping...)
	}

	if len(grouping) == 0 {
		// No need to generate any hash if there are no grouping labels.
		return 0, buf
	}

	return metric.HashForLabels(buf, grouping...)
}

func generateGroupingLabels(enh *EvalNodeHelper, metric labels.Labels, without bool, grouping []string) labels.Labels {
	enh.resetBuilder(metric)
	switch {
	case without:
		enh.lb.Del(grouping...)
		enh.lb.Del(labels.MetricName)
		return enh.lb.Labels()
	case len(grouping) > 0:
		enh.lb.Keep(grouping...)
		return enh.lb.Labels()
	default:
		return labels.EmptyLabels()
	}
}

// btos returns 1 if b is true, 0 otherwise.
func btos(b bool) float64 {
	if b {
		return 1
	}
	return 0
}

// shouldDropMetricName returns whether the metric name should be dropped in the
// result of the op operation.
func shouldDropMetricName(op parser.ItemType) bool {
	switch op {
	case parser.ADD, parser.SUB, parser.DIV, parser.MUL, parser.POW, parser.MOD, parser.ATAN2:
		return true
	default:
		return false
	}
}

// NewOriginContext returns a new context with data about the origin attached.
func NewOriginContext(ctx context.Context, data map[string]interface{}) context.Context {
	return context.WithValue(ctx, QueryOrigin{}, data)
}

func formatDate(t time.Time) string {
	return t.UTC().Format("2006-01-02T15:04:05.000Z07:00")
}

// unwrapParenExpr does the AST equivalent of removing parentheses around a expression.
func unwrapParenExpr(e *parser.Expr) {
	for {
		if p, ok := (*e).(*parser.ParenExpr); ok {
			*e = p.Expr
		} else {
			break
		}
	}
}

func unwrapStepInvariantExpr(e parser.Expr) parser.Expr {
	if p, ok := e.(*parser.StepInvariantExpr); ok {
		return p.Expr
	}
	return e
}

// PreprocessExpr wraps all possible step invariant parts of the given expression with
// StepInvariantExpr. It also resolves the preprocessors.
func PreprocessExpr(expr parser.Expr, start, end time.Time) parser.Expr {
	detectHistogramStatsDecoding(expr)

	isStepInvariant := preprocessExprHelper(expr, start, end)
	if isStepInvariant {
		return newStepInvariantExpr(expr)
	}
	return expr
}

// preprocessExprHelper wraps the child nodes of the expression
// with a StepInvariantExpr wherever it's step invariant. The returned boolean is true if the
// passed expression qualifies to be wrapped by StepInvariantExpr.
// It also resolves the preprocessors.
func preprocessExprHelper(expr parser.Expr, start, end time.Time) bool {
	switch n := expr.(type) {
	case *parser.VectorSelector:
		switch n.StartOrEnd {
		case parser.START:
			n.Timestamp = makeInt64Pointer(timestamp.FromTime(start))
		case parser.END:
			n.Timestamp = makeInt64Pointer(timestamp.FromTime(end))
		}
		return n.Timestamp != nil

	case *parser.AggregateExpr:
		return preprocessExprHelper(n.Expr, start, end)

	case *parser.BinaryExpr:
		isInvariant1, isInvariant2 := preprocessExprHelper(n.LHS, start, end), preprocessExprHelper(n.RHS, start, end)
		if isInvariant1 && isInvariant2 {
			return true
		}

		if isInvariant1 {
			n.LHS = newStepInvariantExpr(n.LHS)
		}
		if isInvariant2 {
			n.RHS = newStepInvariantExpr(n.RHS)
		}

		return false

	case *parser.Call:
		_, ok := AtModifierUnsafeFunctions[n.Func.Name]
		isStepInvariant := !ok
		isStepInvariantSlice := make([]bool, len(n.Args))
		for i := range n.Args {
			isStepInvariantSlice[i] = preprocessExprHelper(n.Args[i], start, end)
			isStepInvariant = isStepInvariant && isStepInvariantSlice[i]
		}

		if isStepInvariant {
			// The function and all arguments are step invariant.
			return true
		}

		for i, isi := range isStepInvariantSlice {
			if isi {
				n.Args[i] = newStepInvariantExpr(n.Args[i])
			}
		}
		return false

	case *parser.MatrixSelector:
		return preprocessExprHelper(n.VectorSelector, start, end)

	case *parser.SubqueryExpr:
		// Since we adjust offset for the @ modifier evaluation,
		// it gets tricky to adjust it for every subquery step.
		// Hence we wrap the inside of subquery irrespective of
		// @ on subquery (given it is also step invariant) so that
		// it is evaluated only once w.r.t. the start time of subquery.
		isInvariant := preprocessExprHelper(n.Expr, start, end)
		if isInvariant {
			n.Expr = newStepInvariantExpr(n.Expr)
		}
		switch n.StartOrEnd {
		case parser.START:
			n.Timestamp = makeInt64Pointer(timestamp.FromTime(start))
		case parser.END:
			n.Timestamp = makeInt64Pointer(timestamp.FromTime(end))
		}
		return n.Timestamp != nil

	case *parser.ParenExpr:
		return preprocessExprHelper(n.Expr, start, end)

	case *parser.UnaryExpr:
		return preprocessExprHelper(n.Expr, start, end)

	case *parser.StringLiteral, *parser.NumberLiteral:
		return true
	}

	panic(fmt.Sprintf("found unexpected node %#v", expr))
}

func newStepInvariantExpr(expr parser.Expr) parser.Expr {
	return &parser.StepInvariantExpr{Expr: expr}
}

// setOffsetForAtModifier modifies the offset of vector and matrix selector
// and subquery in the tree to accommodate the timestamp of @ modifier.
// The offset is adjusted w.r.t. the given evaluation time.
func setOffsetForAtModifier(evalTime int64, expr parser.Expr) {
	getOffset := func(ts *int64, originalOffset time.Duration, path []parser.Node) time.Duration {
		if ts == nil {
			return originalOffset
		}

		subqOffset, _, subqTs := subqueryTimes(path)
		if subqTs != nil {
			subqOffset += time.Duration(evalTime-*subqTs) * time.Millisecond
		}

		offsetForTs := time.Duration(evalTime-*ts) * time.Millisecond
		offsetDiff := offsetForTs - subqOffset
		return originalOffset + offsetDiff
	}

	parser.Inspect(expr, func(node parser.Node, path []parser.Node) error {
		switch n := node.(type) {
		case *parser.VectorSelector:
			n.Offset = getOffset(n.Timestamp, n.OriginalOffset, path)

		case *parser.MatrixSelector:
			vs := n.VectorSelector.(*parser.VectorSelector)
			vs.Offset = getOffset(vs.Timestamp, vs.OriginalOffset, path)

		case *parser.SubqueryExpr:
			n.Offset = getOffset(n.Timestamp, n.OriginalOffset, path)
		}
		return nil
	})
}

// detectHistogramStatsDecoding modifies the expression by setting the
// SkipHistogramBuckets field in those vector selectors for which it is safe to
// return only histogram statistics (sum and count), excluding histogram spans
// and buckets. The function can be treated as an optimization and is not
// required for correctness.
func detectHistogramStatsDecoding(expr parser.Expr) {
	parser.Inspect(expr, func(node parser.Node, path []parser.Node) error {
		if n, ok := node.(*parser.BinaryExpr); ok {
			detectHistogramStatsDecoding(n.LHS)
			detectHistogramStatsDecoding(n.RHS)
			return fmt.Errorf("stop")
		}

		n, ok := (node).(*parser.VectorSelector)
		if !ok {
			return nil
		}

		for _, p := range path {
			call, ok := p.(*parser.Call)
			if !ok {
				continue
			}
			if call.Func.Name == "histogram_count" || call.Func.Name == "histogram_sum" {
				n.SkipHistogramBuckets = true
				break
			}
			if call.Func.Name == "histogram_quantile" || call.Func.Name == "histogram_fraction" {
				n.SkipHistogramBuckets = false
				break
			}
		}
		return fmt.Errorf("stop")
	})
}

func makeInt64Pointer(val int64) *int64 {
	valp := new(int64)
	*valp = val
	return valp
}

// RatioSampler allows unit-testing (previously: Randomizer).
type RatioSampler interface {
	// Return this sample "offset" between [0.0, 1.0]
	sampleOffset(ts int64, sample *Sample) float64
	AddRatioSample(r float64, sample *Sample) bool
}

// HashRatioSampler uses Hash(labels.String()) / maxUint64 as a "deterministic"
// value in [0.0, 1.0].
type HashRatioSampler struct{}

var ratiosampler RatioSampler = NewHashRatioSampler()

func NewHashRatioSampler() *HashRatioSampler {
	return &HashRatioSampler{}
}

func (s *HashRatioSampler) sampleOffset(ts int64, sample *Sample) float64 {
	const (
		float64MaxUint64 = float64(math.MaxUint64)
	)
	return float64(sample.Metric.Hash()) / float64MaxUint64
}

func (s *HashRatioSampler) AddRatioSample(ratioLimit float64, sample *Sample) bool {
	// If ratioLimit >= 0: add sample if sampleOffset is lesser than ratioLimit
	//
	// 0.0        ratioLimit                1.0
	//  [---------|--------------------------]
	//  [#########...........................]
	//
	// e.g.:
	//   sampleOffset==0.3 && ratioLimit==0.4
	//     0.3 < 0.4 ? --> add sample
	//
	// Else if ratioLimit < 0: add sample if rand() return the "complement" of ratioLimit>=0 case
	// (loosely similar behavior to negative array index in other programming languages)
	//
	// 0.0       1+ratioLimit               1.0
	//  [---------|--------------------------]
	//  [.........###########################]
	//
	// e.g.:
	//   sampleOffset==0.3 && ratioLimit==-0.6
	//     0.3 >= 0.4 ? --> don't add sample
	sampleOffset := s.sampleOffset(sample.T, sample)
	return (ratioLimit >= 0 && sampleOffset < ratioLimit) ||
		(ratioLimit < 0 && sampleOffset >= (1.0+ratioLimit))
}

type histogramStatsSeries struct {
	storage.Series
}

func newHistogramStatsSeries(series storage.Series) *histogramStatsSeries {
	return &histogramStatsSeries{Series: series}
}

func (s histogramStatsSeries) Iterator(it chunkenc.Iterator) chunkenc.Iterator {
	return NewHistogramStatsIterator(s.Series.Iterator(it))
}<|MERGE_RESOLUTION|>--- conflicted
+++ resolved
@@ -1014,11 +1014,8 @@
 			}
 		}
 		e.Series = series
-<<<<<<< HEAD
 		ev.selectHints = e.SelectHints
-=======
 		span.AddEvent("expand end", trace.WithAttributes(attribute.Int("num_series", len(series))))
->>>>>>> dbe40d8f
 		return ws, err
 	}
 	return nil, nil
@@ -1668,13 +1665,9 @@
 		case "label_replace":
 			return ev.evalLabelReplace(ctx, e.Args)
 		case "label_join":
-<<<<<<< HEAD
-			return ev.evalLabelJoin(e.Args)
+			return ev.evalLabelJoin(ctx, e.Args)
 		case "info":
 			return ev.evalInfo(ev.ctx, e.Args)
-=======
-			return ev.evalLabelJoin(ctx, e.Args)
->>>>>>> dbe40d8f
 		}
 
 		if !matrixArg {
@@ -1705,11 +1698,7 @@
 		sel := arg.(*parser.MatrixSelector)
 		selVS := sel.VectorSelector.(*parser.VectorSelector)
 
-<<<<<<< HEAD
-		ws, err := ev.checkAndExpandSeriesSet(ev.ctx, sel)
-=======
-		ws, err := checkAndExpandSeriesSet(ctx, sel)
->>>>>>> dbe40d8f
+		ws, err := ev.checkAndExpandSeriesSet(ctx, sel)
 		warnings.Merge(ws)
 		if err != nil {
 			ev.error(errWithWarnings{fmt.Errorf("expanding series: %w", err), warnings})
@@ -1964,68 +1953,11 @@
 		return String{V: e.Val, T: ev.startTimestamp}, nil
 
 	case *parser.VectorSelector:
-<<<<<<< HEAD
-		ws, err := ev.checkAndExpandSeriesSet(ev.ctx, e)
+		ws, err := ev.checkAndExpandSeriesSet(ctx, e)
 		if err != nil {
 			ev.error(errWithWarnings{fmt.Errorf("expanding series: %w", err), ws})
 		}
 		mat := ev.expandSeriesToMatrix(e.Series, e.Offset, ev.startTimestamp, ev.endTimestamp, ev.interval, false)
-=======
-		ws, err := checkAndExpandSeriesSet(ctx, e)
-		if err != nil {
-			ev.error(errWithWarnings{fmt.Errorf("expanding series: %w", err), ws})
-		}
-		mat := make(Matrix, 0, len(e.Series))
-		var prevSS *Series
-		it := storage.NewMemoizedEmptyIterator(durationMilliseconds(ev.lookbackDelta))
-		var chkIter chunkenc.Iterator
-		for i, s := range e.Series {
-			if err := contextDone(ctx, "expression evaluation"); err != nil {
-				ev.error(err)
-			}
-			chkIter = s.Iterator(chkIter)
-			it.Reset(chkIter)
-			ss := Series{
-				Metric: e.Series[i].Labels(),
-			}
-
-			for ts, step := ev.startTimestamp, -1; ts <= ev.endTimestamp; ts += ev.interval {
-				step++
-				_, f, h, ok := ev.vectorSelectorSingle(it, e, ts)
-				if ok {
-					if h == nil {
-						ev.currentSamples++
-						ev.samplesStats.IncrementSamplesAtStep(step, 1)
-						if ev.currentSamples > ev.maxSamples {
-							ev.error(ErrTooManySamples(env))
-						}
-						if ss.Floats == nil {
-							ss.Floats = reuseOrGetFPointSlices(prevSS, numSteps)
-						}
-						ss.Floats = append(ss.Floats, FPoint{F: f, T: ts})
-					} else {
-						point := HPoint{H: h, T: ts}
-						histSize := point.size()
-						ev.currentSamples += histSize
-						ev.samplesStats.IncrementSamplesAtStep(step, int64(histSize))
-						if ev.currentSamples > ev.maxSamples {
-							ev.error(ErrTooManySamples(env))
-						}
-						if ss.Histograms == nil {
-							ss.Histograms = reuseOrGetHPointSlices(prevSS, numSteps)
-						}
-						ss.Histograms = append(ss.Histograms, point)
-					}
-				}
-			}
-
-			if len(ss.Floats)+len(ss.Histograms) > 0 {
-				mat = append(mat, ss)
-				prevSS = &mat[len(mat)-1]
-			}
-		}
-		ev.samplesStats.UpdatePeak(ev.currentSamples)
->>>>>>> dbe40d8f
 		return mat, ws
 
 	case *parser.MatrixSelector:
@@ -2167,13 +2099,8 @@
 	return getFPointSlice(numSteps)
 }
 
-<<<<<<< HEAD
-func (ev *evaluator) rangeEvalTimestampFunctionOverVectorSelector(vs *parser.VectorSelector, call FunctionCall, e *parser.Call) (parser.Value, annotations.Annotations) {
-	ws, err := ev.checkAndExpandSeriesSet(ev.ctx, vs)
-=======
 func (ev *evaluator) rangeEvalTimestampFunctionOverVectorSelector(ctx context.Context, vs *parser.VectorSelector, call FunctionCall, e *parser.Call) (parser.Value, annotations.Annotations) {
-	ws, err := checkAndExpandSeriesSet(ctx, vs)
->>>>>>> dbe40d8f
+	ws, err := ev.checkAndExpandSeriesSet(ctx, vs)
 	if err != nil {
 		ev.error(errWithWarnings{fmt.Errorf("expanding series: %w", err), ws})
 	}
@@ -2331,11 +2258,7 @@
 
 		it = storage.NewBuffer(durationMilliseconds(node.Range))
 	)
-<<<<<<< HEAD
-	ws, err := ev.checkAndExpandSeriesSet(ev.ctx, node)
-=======
-	ws, err := checkAndExpandSeriesSet(ctx, node)
->>>>>>> dbe40d8f
+	ws, err := ev.checkAndExpandSeriesSet(ctx, node)
 	if err != nil {
 		ev.error(errWithWarnings{fmt.Errorf("expanding series: %w", err), ws})
 	}
