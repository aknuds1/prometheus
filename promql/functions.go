--- conflicted
+++ resolved
@@ -1565,14 +1565,6 @@
 	return matrix, ws
 }
 
-<<<<<<< HEAD
-// === label_join(vector model.ValVector, dest_labelname, separator, src_labelname...) (Vector, Annotations) ===
-func funcLabelJoin(vals []parser.Value, args parser.Expressions, enh *EvalNodeHelper) (Vector, annotations.Annotations) {
-	panic("funcLabelJoin wrong implementation called")
-}
-
-=======
->>>>>>> 73997289
 // Common code for date related functions.
 func dateWrapper(vals []parser.Value, enh *EvalNodeHelper, f func(time.Time) float64) Vector {
 	if len(vals) == 0 {
