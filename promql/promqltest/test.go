--- conflicted
+++ resolved
@@ -79,14 +79,9 @@
 	return test.storage
 }
 
-<<<<<<< HEAD
-func NewTestEngine(enablePerStepStats bool, lookbackDelta time.Duration, maxSamples int) *promql.Engine {
-	o := promql.EngineOpts{
-=======
 // NewTestEngine creates a promql.Engine with enablePerStepStats, lookbackDelta and maxSamples, and returns it.
 func NewTestEngine(tb testing.TB, enablePerStepStats bool, lookbackDelta time.Duration, maxSamples int) *promql.Engine {
-	return NewTestEngineWithOpts(tb, promql.EngineOpts{
->>>>>>> dbe40d8f
+	o := promql.EngineOpts{
 		Logger:                   nil,
 		Reg:                      nil,
 		MaxSamples:               maxSamples,
@@ -98,7 +93,7 @@
 		LookbackDelta:            lookbackDelta,
 		EnableDelayedNameRemoval: true,
 	}
-	return promql.NewEngine(o)
+	NewTestEngineWithOpts(tb, o)
 }
 
 // NewTestEngineWithOpts creates a promql.Engine with opts and returns it.
@@ -110,6 +105,7 @@
 	})
 	return ng
 }
+
 
 // RunBuiltinTests runs an acceptance test suite against the provided engine.
 func RunBuiltinTests(t TBRun, engine promql.QueryEngine) {
