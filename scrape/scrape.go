--- conflicted
+++ resolved
@@ -1421,11 +1421,7 @@
 		sl.l.Debug("Scrape failed", "err", scrapeErr)
 		sl.scrapeFailureLoggerMtx.RLock()
 		if sl.scrapeFailureLogger != nil {
-<<<<<<< HEAD
-			sl.scrapeFailureLogger.Error(scrapeErr.Error())
-=======
 			sl.scrapeFailureLogger.Log(context.Background(), slog.LevelError, scrapeErr.Error())
->>>>>>> c5c222e4
 		}
 		sl.scrapeFailureLoggerMtx.RUnlock()
 		if errc != nil {
