--- conflicted
+++ resolved
@@ -170,13 +170,10 @@
 	// EnableOverlappingCompaction enables compaction of overlapping blocks. In Prometheus it is always enabled.
 	// It is useful for downstream projects like Mimir, Cortex, Thanos where they have a separate component that does compaction.
 	EnableOverlappingCompaction bool
-<<<<<<< HEAD
+	// Metrics is set of metrics for Compactor. By default, NewCompactorMetrics would be called to initialize metrics unless it is provided.
+	Metrics *CompactorMetrics
 	// CacheAllSymbols enables caching of all TSDB symbols for compaction.
 	CacheAllSymbols bool
-=======
-	// Metrics is set of metrics for Compactor. By default, NewCompactorMetrics would be called to initialize metrics unless it is provided.
-	Metrics *CompactorMetrics
->>>>>>> bce72b93
 }
 
 type PostingsDecoderFactory func(meta *BlockMeta) index.PostingsDecoder
