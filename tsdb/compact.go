// Copyright 2017 The Prometheus Authors
// Licensed under the Apache License, Version 2.0 (the "License");
// you may not use this file except in compliance with the License.
// You may obtain a copy of the License at
//
// http://www.apache.org/licenses/LICENSE-2.0
//
// Unless required by applicable law or agreed to in writing, software
// distributed under the License is distributed on an "AS IS" BASIS,
// WITHOUT WARRANTIES OR CONDITIONS OF ANY KIND, either express or implied.
// See the License for the specific language governing permissions and
// limitations under the License.

package tsdb

import (
	"context"
	"crypto/rand"
	"errors"
	"fmt"
	"io"
	"log/slog"
	"os"
	"path/filepath"
	"slices"
	"time"

	"github.com/oklog/ulid/v2"
	"github.com/prometheus/client_golang/prometheus"
	"github.com/prometheus/common/promslog"

	"github.com/prometheus/prometheus/storage"
	"github.com/prometheus/prometheus/tsdb/chunkenc"
	"github.com/prometheus/prometheus/tsdb/chunks"
	tsdb_errors "github.com/prometheus/prometheus/tsdb/errors"
	"github.com/prometheus/prometheus/tsdb/fileutil"
	"github.com/prometheus/prometheus/tsdb/index"
	"github.com/prometheus/prometheus/tsdb/tombstones"
)

// ExponentialBlockRanges returns the time ranges based on the stepSize.
func ExponentialBlockRanges(minSize int64, steps, stepSize int) []int64 {
	ranges := make([]int64, 0, steps)
	curRange := minSize
	for i := 0; i < steps; i++ {
		ranges = append(ranges, curRange)
		curRange *= int64(stepSize)
	}

	return ranges
}

// Compactor provides compaction against an underlying storage
// of time series data.
type Compactor interface {
	// Plan returns a set of directories that can be compacted concurrently.
	// The directories can be overlapping.
	// Results returned when compactions are in progress are undefined.
	Plan(dir string) ([]string, error)

	// Write persists one or more Blocks into a directory.
	// No Block is written when resulting Block has 0 samples and returns an empty slice.
	// Prometheus always return one or no block. The interface allows returning more than one
	// block for downstream users to experiment with compactor.
	Write(dest string, b BlockReader, mint, maxt int64, base *BlockMeta) ([]ulid.ULID, error)

	// Compact runs compaction against the provided directories. Must
	// only be called concurrently with results of Plan().
	// Can optionally pass a list of already open blocks,
	// to avoid having to reopen them.
	// Prometheus always return one or no block. The interface allows returning more than one
	// block for downstream users to experiment with compactor.
	// When one resulting Block has 0 samples
	//  * No block is written.
	//  * The source dirs are marked Deletable.
	//  * Block is not included in the result.
	Compact(dest string, dirs []string, open []*Block) ([]ulid.ULID, error)
}

// LeveledCompactor implements the Compactor interface.
type LeveledCompactor struct {
	metrics                     *CompactorMetrics
	logger                      *slog.Logger
	ranges                      []int64
	chunkPool                   chunkenc.Pool
	ctx                         context.Context
	maxBlockChunkSegmentSize    int64
	useUncachedIO               bool
	mergeFunc                   storage.VerticalChunkSeriesMergeFunc
	postingsEncoder             index.PostingsEncoder
	postingsDecoderFactory      PostingsDecoderFactory
	enableOverlappingCompaction bool
	CacheOnlySeriesSymbols      bool
}

type CompactorMetrics struct {
	Ran               prometheus.Counter
	PopulatingBlocks  prometheus.Gauge
	OverlappingBlocks prometheus.Counter
	Duration          prometheus.Histogram
	ChunkSize         prometheus.Histogram
	ChunkSamples      prometheus.Histogram
	ChunkRange        prometheus.Histogram
}

// NewCompactorMetrics initializes metrics for Compactor.
func NewCompactorMetrics(r prometheus.Registerer) *CompactorMetrics {
	m := &CompactorMetrics{}

	m.Ran = prometheus.NewCounter(prometheus.CounterOpts{
		Name: "prometheus_tsdb_compactions_total",
		Help: "Total number of compactions that were executed for the partition.",
	})
	m.PopulatingBlocks = prometheus.NewGauge(prometheus.GaugeOpts{
		Name: "prometheus_tsdb_compaction_populating_block",
		Help: "Set to 1 when a block is currently being written to the disk.",
	})
	m.OverlappingBlocks = prometheus.NewCounter(prometheus.CounterOpts{
		Name: "prometheus_tsdb_vertical_compactions_total",
		Help: "Total number of compactions done on overlapping blocks.",
	})
	m.Duration = prometheus.NewHistogram(prometheus.HistogramOpts{
		Name:                            "prometheus_tsdb_compaction_duration_seconds",
		Help:                            "Duration of compaction runs",
		Buckets:                         prometheus.ExponentialBuckets(1, 2, 14),
		NativeHistogramBucketFactor:     1.1,
		NativeHistogramMaxBucketNumber:  100,
		NativeHistogramMinResetDuration: 1 * time.Hour,
	})
	m.ChunkSize = prometheus.NewHistogram(prometheus.HistogramOpts{
		Name:    "prometheus_tsdb_compaction_chunk_size_bytes",
		Help:    "Final size of chunks on their first compaction",
		Buckets: prometheus.ExponentialBuckets(32, 1.5, 12),
	})
	m.ChunkSamples = prometheus.NewHistogram(prometheus.HistogramOpts{
		Name:    "prometheus_tsdb_compaction_chunk_samples",
		Help:    "Final number of samples on their first compaction",
		Buckets: prometheus.ExponentialBuckets(4, 1.5, 12),
	})
	m.ChunkRange = prometheus.NewHistogram(prometheus.HistogramOpts{
		Name:    "prometheus_tsdb_compaction_chunk_range_seconds",
		Help:    "Final time range of chunks on their first compaction",
		Buckets: prometheus.ExponentialBuckets(100, 4, 10),
	})

	if r != nil {
		r.MustRegister(
			m.Ran,
			m.PopulatingBlocks,
			m.OverlappingBlocks,
			m.Duration,
			m.ChunkRange,
			m.ChunkSamples,
			m.ChunkSize,
		)
	}
	return m
}

type LeveledCompactorOptions struct {
	// PE specifies the postings encoder. It is called when compactor is writing out the postings for a label name/value pair during compaction.
	// If it is nil then the default encoder is used. At the moment that is the "raw" encoder. See index.EncodePostingsRaw for more.
	PE index.PostingsEncoder
	// PD specifies the postings decoder factory to return different postings decoder based on BlockMeta. It is called when opening a block or opening the index file.
	// If it is nil then a default decoder is used, compatible with Prometheus v2.
	PD PostingsDecoderFactory
	// MaxBlockChunkSegmentSize is the max block chunk segment size. If it is 0 then the default chunks.DefaultChunkSegmentSize is used.
	MaxBlockChunkSegmentSize int64
	// MergeFunc is used for merging series together in vertical compaction. By default storage.NewCompactingChunkSeriesMerger(storage.ChainedSeriesMerge) is used.
	MergeFunc storage.VerticalChunkSeriesMergeFunc
	// EnableOverlappingCompaction enables compaction of overlapping blocks. In Prometheus it is always enabled.
	// It is useful for downstream projects like Mimir, Cortex, Thanos where they have a separate component that does compaction.
	EnableOverlappingCompaction bool
	// Metrics is set of metrics for Compactor. By default, NewCompactorMetrics would be called to initialize metrics unless it is provided.
	Metrics *CompactorMetrics
	// UseUncachedIO allows bypassing the page cache when appropriate.
	UseUncachedIO bool
	// CacheOnlySeriesSymbols enables caching of TSDB symbols only when adding series.
	CacheOnlySeriesSymbols bool
}

type PostingsDecoderFactory func(meta *BlockMeta) index.PostingsDecoder

func DefaultPostingsDecoderFactory(_ *BlockMeta) index.PostingsDecoder {
	return index.DecodePostingsRaw
}

<<<<<<< HEAD
// NewLeveledCompactorWithChunkSize returns a new LeveledCompactor with a certain max block segment chunk size.
// It's the same as calling NewLeveledCompactorWithOptions with maxBlockChunkSegmentSize, mergeFunc, and enabled overlapping compaction.
func NewLeveledCompactorWithChunkSize(ctx context.Context, r prometheus.Registerer, l *slog.Logger, ranges []int64, pool chunkenc.Pool, maxBlockChunkSegmentSize int64, mergeFunc storage.VerticalChunkSeriesMergeFunc) (*LeveledCompactor, error) {
	return NewLeveledCompactorWithOptions(ctx, r, l, ranges, pool, LeveledCompactorOptions{
		MaxBlockChunkSegmentSize:    maxBlockChunkSegmentSize,
		MergeFunc:                   mergeFunc,
		EnableOverlappingCompaction: true,
	})
}

// NewLeveledCompactor returns a new LeveledCompactor.
// It's the same as calling NewLeveledCompactorWithOptions with mergeFunc, and enabled overlapping compaction.
=======
>>>>>>> ff3882fd
func NewLeveledCompactor(ctx context.Context, r prometheus.Registerer, l *slog.Logger, ranges []int64, pool chunkenc.Pool, mergeFunc storage.VerticalChunkSeriesMergeFunc) (*LeveledCompactor, error) {
	return NewLeveledCompactorWithOptions(ctx, r, l, ranges, pool, LeveledCompactorOptions{
		MergeFunc:                   mergeFunc,
		EnableOverlappingCompaction: true,
	})
}

func NewLeveledCompactorWithOptions(ctx context.Context, r prometheus.Registerer, l *slog.Logger, ranges []int64, pool chunkenc.Pool, opts LeveledCompactorOptions) (*LeveledCompactor, error) {
	if len(ranges) == 0 {
		return nil, errors.New("at least one range must be provided")
	}
	if pool == nil {
		pool = chunkenc.NewPool()
	}
	if l == nil {
		l = promslog.NewNopLogger()
	}
	mergeFunc := opts.MergeFunc
	if mergeFunc == nil {
		mergeFunc = storage.NewCompactingChunkSeriesMerger(storage.ChainedSeriesMerge)
	}
	maxBlockChunkSegmentSize := opts.MaxBlockChunkSegmentSize
	if maxBlockChunkSegmentSize == 0 {
		maxBlockChunkSegmentSize = chunks.DefaultChunkSegmentSize
	}
	pe := opts.PE
	if pe == nil {
		pe = index.EncodePostingsRaw
	}
	if opts.Metrics == nil {
		opts.Metrics = NewCompactorMetrics(r)
	}
	return &LeveledCompactor{
		ranges:                      ranges,
		chunkPool:                   pool,
		logger:                      l,
		metrics:                     opts.Metrics,
		ctx:                         ctx,
		maxBlockChunkSegmentSize:    maxBlockChunkSegmentSize,
		useUncachedIO:               opts.UseUncachedIO,
		mergeFunc:                   mergeFunc,
		postingsEncoder:             pe,
		postingsDecoderFactory:      opts.PD,
		enableOverlappingCompaction: opts.EnableOverlappingCompaction,
		CacheOnlySeriesSymbols:      opts.CacheOnlySeriesSymbols,
	}, nil
}

type dirMeta struct {
	dir  string
	meta *BlockMeta
}

// Plan returns a list of compactable blocks in the provided directory.
func (c *LeveledCompactor) Plan(dir string) ([]string, error) {
	dirs, err := blockDirs(dir)
	if err != nil {
		return nil, err
	}
	if len(dirs) < 1 {
		return nil, nil
	}

	var dms []dirMeta
	for _, dir := range dirs {
		meta, _, err := readMetaFile(dir)
		if err != nil {
			return nil, err
		}
		dms = append(dms, dirMeta{dir, meta})
	}
	return c.plan(dms)
}

func (c *LeveledCompactor) plan(dms []dirMeta) ([]string, error) {
	slices.SortFunc(dms, func(a, b dirMeta) int {
		switch {
		case a.meta.MinTime < b.meta.MinTime:
			return -1
		case a.meta.MinTime > b.meta.MinTime:
			return 1
		default:
			return 0
		}
	})

	res := c.selectOverlappingDirs(dms)
	if len(res) > 0 {
		return res, nil
	}
	// No overlapping blocks, do compaction the usual way.
	// We do not include a recently created block with max(minTime), so the block which was just created from WAL.
	// This gives users a window of a full block size to piece-wise backup new data without having to care about data overlap.
	dms = dms[:len(dms)-1]

	for _, dm := range c.selectDirs(dms) {
		res = append(res, dm.dir)
	}
	if len(res) > 0 {
		return res, nil
	}

	// Compact any blocks with big enough time range that have >5% tombstones.
	for i := len(dms) - 1; i >= 0; i-- {
		meta := dms[i].meta
		if meta.MaxTime-meta.MinTime < c.ranges[len(c.ranges)/2] {
			// If the block is entirely deleted, then we don't care about the block being big enough.
			// TODO: This is assuming a single tombstone is for a distinct series, which might not be true.
			if meta.Stats.NumTombstones > 0 && meta.Stats.NumTombstones >= meta.Stats.NumSeries {
				return []string{dms[i].dir}, nil
			}
			break
		}
		if float64(meta.Stats.NumTombstones)/float64(meta.Stats.NumSeries+1) > 0.05 {
			return []string{dms[i].dir}, nil
		}
	}

	return nil, nil
}

// selectDirs returns the dir metas that should be compacted into a single new block.
// If only a single block range is configured, the result is always nil.
func (c *LeveledCompactor) selectDirs(ds []dirMeta) []dirMeta {
	if len(c.ranges) < 2 || len(ds) < 1 {
		return nil
	}

	highTime := ds[len(ds)-1].meta.MinTime

	for _, iv := range c.ranges[1:] {
		parts := splitByRange(ds, iv)
		if len(parts) == 0 {
			continue
		}

	Outer:
		for _, p := range parts {
			// Do not select the range if it has a block whose compaction failed.
			for _, dm := range p {
				if dm.meta.Compaction.Failed {
					continue Outer
				}
			}

			mint := p[0].meta.MinTime
			maxt := p[len(p)-1].meta.MaxTime
			// Pick the range of blocks if it spans the full range (potentially with gaps)
			// or is before the most recent block.
			// This ensures we don't compact blocks prematurely when another one of the same
			// size still fits in the range.
			if (maxt-mint == iv || maxt <= highTime) && len(p) > 1 {
				return p
			}
		}
	}

	return nil
}

// selectOverlappingDirs returns all dirs with overlapping time ranges.
// It expects sorted input by mint and returns the overlapping dirs in the same order as received.
func (c *LeveledCompactor) selectOverlappingDirs(ds []dirMeta) []string {
	if !c.enableOverlappingCompaction {
		return nil
	}
	if len(ds) < 2 {
		return nil
	}
	var overlappingDirs []string
	globalMaxt := ds[0].meta.MaxTime
	for i, d := range ds[1:] {
		if d.meta.MinTime < globalMaxt {
			if len(overlappingDirs) == 0 { // When it is the first overlap, need to add the last one as well.
				overlappingDirs = append(overlappingDirs, ds[i].dir)
			}
			overlappingDirs = append(overlappingDirs, d.dir)
		} else if len(overlappingDirs) > 0 {
			break
		}
		if d.meta.MaxTime > globalMaxt {
			globalMaxt = d.meta.MaxTime
		}
	}
	return overlappingDirs
}

// splitByRange splits the directories by the time range. The range sequence starts at 0.
//
// For example, if we have blocks [0-10, 10-20, 50-60, 90-100] and the split range tr is 30
// it returns [0-10, 10-20], [50-60], [90-100].
func splitByRange(ds []dirMeta, tr int64) [][]dirMeta {
	var splitDirs [][]dirMeta

	for i := 0; i < len(ds); {
		var (
			group []dirMeta
			t0    int64
			m     = ds[i].meta
		)
		// Compute start of aligned time range of size tr closest to the current block's start.
		if m.MinTime >= 0 {
			t0 = tr * (m.MinTime / tr)
		} else {
			t0 = tr * ((m.MinTime - tr + 1) / tr)
		}
		// Skip blocks that don't fall into the range. This can happen via mis-alignment or
		// by being a multiple of the intended range.
		if m.MaxTime > t0+tr {
			i++
			continue
		}

		// Add all dirs to the current group that are within [t0, t0+tr].
		for ; i < len(ds); i++ {
			// Either the block falls into the next range or doesn't fit at all (checked above).
			if ds[i].meta.MaxTime > t0+tr {
				break
			}
			group = append(group, ds[i])
		}

		if len(group) > 0 {
			splitDirs = append(splitDirs, group)
		}
	}

	return splitDirs
}

// CompactBlockMetas merges many block metas into one, combining its source blocks together
// and adjusting compaction level. Min/Max time of result block meta covers all input blocks.
func CompactBlockMetas(uid ulid.ULID, blocks ...*BlockMeta) *BlockMeta {
	res := &BlockMeta{
		ULID: uid,
	}

	sources := map[ulid.ULID]struct{}{}
	mint := blocks[0].MinTime
	maxt := blocks[0].MaxTime

	for _, b := range blocks {
		if b.MinTime < mint {
			mint = b.MinTime
		}
		if b.MaxTime > maxt {
			maxt = b.MaxTime
		}
		if b.Compaction.Level > res.Compaction.Level {
			res.Compaction.Level = b.Compaction.Level
		}
		for _, s := range b.Compaction.Sources {
			sources[s] = struct{}{}
		}
		res.Compaction.Parents = append(res.Compaction.Parents, BlockDesc{
			ULID:    b.ULID,
			MinTime: b.MinTime,
			MaxTime: b.MaxTime,
		})
	}
	res.Compaction.Level++

	for s := range sources {
		res.Compaction.Sources = append(res.Compaction.Sources, s)
	}
	slices.SortFunc(res.Compaction.Sources, func(a, b ulid.ULID) int {
		return a.Compare(b)
	})

	res.MinTime = mint
	res.MaxTime = maxt
	return res
}

// Compact creates a new block in the compactor's directory from the blocks in the
// provided directories.
func (c *LeveledCompactor) Compact(dest string, dirs []string, open []*Block) ([]ulid.ULID, error) {
	return c.CompactWithBlockPopulator(dest, dirs, open, DefaultBlockPopulator{})
}

func (c *LeveledCompactor) CompactWithBlockPopulator(dest string, dirs []string, open []*Block, blockPopulator BlockPopulator) ([]ulid.ULID, error) {
	var (
		blocks []BlockReader
		bs     []*Block
		metas  []*BlockMeta
		uids   []string
	)
	start := time.Now()

	for _, d := range dirs {
		select {
		case <-c.ctx.Done():
			return nil, c.ctx.Err()
		default:
		}

		meta, _, err := readMetaFile(d)
		if err != nil {
			return nil, err
		}

		var b *Block

		// Use already open blocks if we can, to avoid
		// having the index data in memory twice.
		for _, o := range open {
			if meta.ULID == o.Meta().ULID {
				b = o
				break
			}
		}

		if b == nil {
			var err error
			b, err = OpenBlock(c.logger, d, c.chunkPool, c.postingsDecoderFactory)
			if err != nil {
				return nil, err
			}
			defer b.Close()
		}

		metas = append(metas, meta)
		blocks = append(blocks, b)
		bs = append(bs, b)
		uids = append(uids, meta.ULID.String())
	}

	uid := ulid.MustNew(ulid.Now(), rand.Reader)

	meta := CompactBlockMetas(uid, metas...)
	err := c.write(dest, meta, blockPopulator, blocks...)
	if err == nil {
		if meta.Stats.NumSamples == 0 {
			for _, b := range bs {
				b.meta.Compaction.Deletable = true
				n, err := writeMetaFile(c.logger, b.dir, &b.meta)
				if err != nil {
					c.logger.Error(
						"Failed to write 'Deletable' to meta file after compaction",
						"ulid", b.meta.ULID,
					)
				}
				b.numBytesMeta = n
			}
			c.logger.Info(
				"compact blocks resulted in empty block",
				"count", len(blocks),
				"sources", fmt.Sprintf("%v", uids),
				"duration", time.Since(start),
			)
			return nil, nil
		}

		c.logger.Info(
			"compact blocks",
			"count", len(blocks),
			"mint", meta.MinTime,
			"maxt", meta.MaxTime,
			"ulid", meta.ULID,
			"sources", fmt.Sprintf("%v", uids),
			"duration", time.Since(start),
		)
		return []ulid.ULID{uid}, nil
	}

	errs := tsdb_errors.NewMulti(err)
	if !errors.Is(err, context.Canceled) {
		for _, b := range bs {
			if err := b.setCompactionFailed(); err != nil {
				errs.Add(fmt.Errorf("setting compaction failed for block: %s: %w", b.Dir(), err))
			}
		}
	}

	return nil, errs.Err()
}

func (c *LeveledCompactor) Write(dest string, b BlockReader, mint, maxt int64, base *BlockMeta) ([]ulid.ULID, error) {
	start := time.Now()

	uid := ulid.MustNew(ulid.Now(), rand.Reader)

	meta := &BlockMeta{
		ULID:    uid,
		MinTime: mint,
		MaxTime: maxt,
	}
	meta.Compaction.Level = 1
	meta.Compaction.Sources = []ulid.ULID{uid}

	if base != nil {
		meta.Compaction.Parents = []BlockDesc{
			{ULID: base.ULID, MinTime: base.MinTime, MaxTime: base.MaxTime},
		}
		if base.Compaction.FromOutOfOrder() {
			meta.Compaction.SetOutOfOrder()
		}
	}

	err := c.write(dest, meta, DefaultBlockPopulator{}, b)
	if err != nil {
		return nil, err
	}

	if meta.Stats.NumSamples == 0 {
		c.logger.Info(
			"write block resulted in empty block",
			"mint", meta.MinTime,
			"maxt", meta.MaxTime,
			"duration", time.Since(start),
		)
		return nil, nil
	}

	c.logger.Info(
		"write block",
		"mint", meta.MinTime,
		"maxt", meta.MaxTime,
		"ulid", meta.ULID,
		"duration", time.Since(start),
		"ooo", meta.Compaction.FromOutOfOrder(),
	)
	return []ulid.ULID{uid}, nil
}

// instrumentedChunkWriter is used for level 1 compactions to record statistics
// about compacted chunks.
type instrumentedChunkWriter struct {
	ChunkWriter

	size    prometheus.Histogram
	samples prometheus.Histogram
	trange  prometheus.Histogram
}

func (w *instrumentedChunkWriter) WriteChunks(chunks ...chunks.Meta) error {
	for _, c := range chunks {
		w.size.Observe(float64(len(c.Chunk.Bytes())))
		w.samples.Observe(float64(c.Chunk.NumSamples()))
		w.trange.Observe(float64(c.MaxTime - c.MinTime))
	}
	return w.ChunkWriter.WriteChunks(chunks...)
}

// write creates a new block that is the union of the provided blocks into dir.
func (c *LeveledCompactor) write(dest string, meta *BlockMeta, blockPopulator BlockPopulator, blocks ...BlockReader) (err error) {
	dir := filepath.Join(dest, meta.ULID.String())
	tmp := dir + tmpForCreationBlockDirSuffix
	var closers []io.Closer
	defer func(t time.Time) {
		err = tsdb_errors.NewMulti(err, tsdb_errors.CloseAll(closers)).Err()

		// RemoveAll returns no error when tmp doesn't exist so it is safe to always run it.
		if err := os.RemoveAll(tmp); err != nil {
			c.logger.Error("removed tmp folder after failed compaction", "err", err.Error())
		}
		c.metrics.Ran.Inc()
		c.metrics.Duration.Observe(time.Since(t).Seconds())
	}(time.Now())

	if err = os.RemoveAll(tmp); err != nil {
		return err
	}

	if err = os.MkdirAll(tmp, 0o777); err != nil {
		return err
	}

	// Populate chunk and index files into temporary directory with
	// data of all blocks.
	var chunkw ChunkWriter

	chunkw, err = chunks.NewWriter(chunkDir(tmp), chunks.WithSegmentSize(c.maxBlockChunkSegmentSize), chunks.WithUncachedIO(c.useUncachedIO))
	if err != nil {
		return fmt.Errorf("open chunk writer: %w", err)
	}
	closers = append(closers, chunkw)
	// Record written chunk sizes on level 1 compactions.
	if meta.Compaction.Level == 1 {
		chunkw = &instrumentedChunkWriter{
			ChunkWriter: chunkw,
			size:        c.metrics.ChunkSize,
			samples:     c.metrics.ChunkSamples,
			trange:      c.metrics.ChunkRange,
		}
	}

	indexw, err := index.NewWriterWithEncoder(c.ctx, filepath.Join(tmp, indexFilename), c.postingsEncoder, c.CacheOnlySeriesSymbols)
	if err != nil {
		return fmt.Errorf("open index writer: %w", err)
	}
	closers = append(closers, indexw)

	if err := blockPopulator.PopulateBlock(c.ctx, c.metrics, c.logger, c.chunkPool, c.mergeFunc, blocks, meta, indexw, chunkw, AllSortedPostings); err != nil {
		return fmt.Errorf("populate block: %w", err)
	}

	select {
	case <-c.ctx.Done():
		return c.ctx.Err()
	default:
	}

	// We are explicitly closing them here to check for error even
	// though these are covered under defer. This is because in Windows,
	// you cannot delete these unless they are closed and the defer is to
	// make sure they are closed if the function exits due to an error above.
	errs := tsdb_errors.NewMulti()
	for _, w := range closers {
		errs.Add(w.Close())
	}
	closers = closers[:0] // Avoid closing the writers twice in the defer.
	if errs.Err() != nil {
		return errs.Err()
	}

	// Populated block is empty, so exit early.
	if meta.Stats.NumSamples == 0 {
		return nil
	}

	if _, err = writeMetaFile(c.logger, tmp, meta); err != nil {
		return fmt.Errorf("write merged meta: %w", err)
	}

	// Create an empty tombstones file.
	if _, err := tombstones.WriteFile(c.logger, tmp, tombstones.NewMemTombstones()); err != nil {
		return fmt.Errorf("write new tombstones file: %w", err)
	}

	df, err := fileutil.OpenDir(tmp)
	if err != nil {
		return fmt.Errorf("open temporary block dir: %w", err)
	}
	defer func() {
		if df != nil {
			df.Close()
		}
	}()

	if err := df.Sync(); err != nil {
		return fmt.Errorf("sync temporary dir file: %w", err)
	}

	// Close temp dir before rename block dir (for windows platform).
	if err = df.Close(); err != nil {
		return fmt.Errorf("close temporary dir: %w", err)
	}
	df = nil

	// Block successfully written, make it visible in destination dir by moving it from tmp one.
	if err := fileutil.Replace(tmp, dir); err != nil {
		return fmt.Errorf("rename block dir: %w", err)
	}

	return nil
}

type BlockPopulator interface {
	PopulateBlock(ctx context.Context, metrics *CompactorMetrics, logger *slog.Logger, chunkPool chunkenc.Pool, mergeFunc storage.VerticalChunkSeriesMergeFunc, blocks []BlockReader, meta *BlockMeta, indexw IndexWriter, chunkw ChunkWriter, postingsFunc IndexReaderPostingsFunc) error
}

// IndexReaderPostingsFunc is a function to get a sorted posting iterator from a given index reader.
type IndexReaderPostingsFunc func(ctx context.Context, reader IndexReader) index.Postings

// AllSortedPostings returns a sorted all posting iterator from the input index reader.
func AllSortedPostings(ctx context.Context, reader IndexReader) index.Postings {
	k, v := index.AllPostingsKey()
	all, err := reader.Postings(ctx, k, v)
	if err != nil {
		return index.ErrPostings(err)
	}
	return reader.SortedPostings(all)
}

type DefaultBlockPopulator struct{}

// PopulateBlock fills the index and chunk writers with new data gathered as the union
// of the provided blocks. It returns meta information for the new block.
// It expects sorted blocks input by mint.
func (c DefaultBlockPopulator) PopulateBlock(ctx context.Context, metrics *CompactorMetrics, logger *slog.Logger, chunkPool chunkenc.Pool, mergeFunc storage.VerticalChunkSeriesMergeFunc, blocks []BlockReader, meta *BlockMeta, indexw IndexWriter, chunkw ChunkWriter, postingsFunc IndexReaderPostingsFunc) (err error) {
	if len(blocks) == 0 {
		return errors.New("cannot populate block from no readers")
	}

	var (
		sets        []storage.ChunkSeriesSet
		symbols     index.StringIter
		closers     []io.Closer
		overlapping bool
	)
	defer func() {
		errs := tsdb_errors.NewMulti(err)
		if cerr := tsdb_errors.CloseAll(closers); cerr != nil {
			errs.Add(fmt.Errorf("close: %w", cerr))
		}
		err = errs.Err()
		metrics.PopulatingBlocks.Set(0)
	}()
	metrics.PopulatingBlocks.Set(1)

	globalMaxt := blocks[0].Meta().MaxTime
	for i, b := range blocks {
		select {
		case <-ctx.Done():
			return ctx.Err()
		default:
		}

		if !overlapping {
			if i > 0 && b.Meta().MinTime < globalMaxt {
				metrics.OverlappingBlocks.Inc()
				overlapping = true
				logger.Info("Found overlapping blocks during compaction", "ulid", meta.ULID)
			}
			if b.Meta().MaxTime > globalMaxt {
				globalMaxt = b.Meta().MaxTime
			}
		}

		indexr, err := b.Index()
		if err != nil {
			return fmt.Errorf("open index reader for block %+v: %w", b.Meta(), err)
		}
		closers = append(closers, indexr)

		chunkr, err := b.Chunks()
		if err != nil {
			return fmt.Errorf("open chunk reader for block %+v: %w", b.Meta(), err)
		}
		closers = append(closers, chunkr)

		tombsr, err := b.Tombstones()
		if err != nil {
			return fmt.Errorf("open tombstone reader for block %+v: %w", b.Meta(), err)
		}
		closers = append(closers, tombsr)

		postings := postingsFunc(ctx, indexr)
		// Blocks meta is half open: [min, max), so subtract 1 to ensure we don't hold samples with exact meta.MaxTime timestamp.
		sets = append(sets, NewBlockChunkSeriesSet(b.Meta().ULID, indexr, chunkr, tombsr, postings, meta.MinTime, meta.MaxTime-1, false))
		syms := indexr.Symbols()
		if i == 0 {
			symbols = syms
			continue
		}
		symbols = NewMergedStringIter(symbols, syms)
	}

	for symbols.Next() {
		if err := indexw.AddSymbol(symbols.At()); err != nil {
			return fmt.Errorf("add symbol: %w", err)
		}
	}
	if err := symbols.Err(); err != nil {
		return fmt.Errorf("next symbol: %w", err)
	}

	var (
		ref      = storage.SeriesRef(0)
		chks     []chunks.Meta
		chksIter chunks.Iterator
	)

	set := sets[0]
	if len(sets) > 1 {
		// Merge series using specified chunk series merger.
		// The default one is the compacting series merger.
		set = storage.NewMergeChunkSeriesSet(sets, 0, mergeFunc)
	}

	// Iterate over all sorted chunk series.
	for set.Next() {
		select {
		case <-ctx.Done():
			return ctx.Err()
		default:
		}
		s := set.At()
		chksIter = s.Iterator(chksIter)
		chks = chks[:0]
		for chksIter.Next() {
			// We are not iterating in a streaming way over chunks as
			// it's more efficient to do bulk write for index and
			// chunk file purposes.
			chks = append(chks, chksIter.At())
		}
		if err := chksIter.Err(); err != nil {
			return fmt.Errorf("chunk iter: %w", err)
		}

		// Skip series with all deleted chunks.
		if len(chks) == 0 {
			continue
		}

		if err := chunkw.WriteChunks(chks...); err != nil {
			return fmt.Errorf("write chunks: %w", err)
		}
		if err := indexw.AddSeries(ref, s.Labels(), chks...); err != nil {
			return fmt.Errorf("add series: %w", err)
		}

		meta.Stats.NumChunks += uint64(len(chks))
		meta.Stats.NumSeries++
		for _, chk := range chks {
			samples := uint64(chk.Chunk.NumSamples())
			meta.Stats.NumSamples += samples
			switch chk.Chunk.Encoding() {
			case chunkenc.EncHistogram, chunkenc.EncFloatHistogram:
				meta.Stats.NumHistogramSamples += samples
			case chunkenc.EncXOR:
				meta.Stats.NumFloatSamples += samples
			}
		}

		for _, chk := range chks {
			if err := chunkPool.Put(chk.Chunk); err != nil {
				return fmt.Errorf("put chunk: %w", err)
			}
		}
		ref++
	}
	if err := set.Err(); err != nil {
		return fmt.Errorf("iterate compaction set: %w", err)
	}

	return nil
}<|MERGE_RESOLUTION|>--- conflicted
+++ resolved
@@ -185,21 +185,8 @@
 	return index.DecodePostingsRaw
 }
 
-<<<<<<< HEAD
-// NewLeveledCompactorWithChunkSize returns a new LeveledCompactor with a certain max block segment chunk size.
-// It's the same as calling NewLeveledCompactorWithOptions with maxBlockChunkSegmentSize, mergeFunc, and enabled overlapping compaction.
-func NewLeveledCompactorWithChunkSize(ctx context.Context, r prometheus.Registerer, l *slog.Logger, ranges []int64, pool chunkenc.Pool, maxBlockChunkSegmentSize int64, mergeFunc storage.VerticalChunkSeriesMergeFunc) (*LeveledCompactor, error) {
-	return NewLeveledCompactorWithOptions(ctx, r, l, ranges, pool, LeveledCompactorOptions{
-		MaxBlockChunkSegmentSize:    maxBlockChunkSegmentSize,
-		MergeFunc:                   mergeFunc,
-		EnableOverlappingCompaction: true,
-	})
-}
-
 // NewLeveledCompactor returns a new LeveledCompactor.
 // It's the same as calling NewLeveledCompactorWithOptions with mergeFunc, and enabled overlapping compaction.
-=======
->>>>>>> ff3882fd
 func NewLeveledCompactor(ctx context.Context, r prometheus.Registerer, l *slog.Logger, ranges []int64, pool chunkenc.Pool, mergeFunc storage.VerticalChunkSeriesMergeFunc) (*LeveledCompactor, error) {
 	return NewLeveledCompactorWithOptions(ctx, r, l, ranges, pool, LeveledCompactorOptions{
 		MergeFunc:                   mergeFunc,
