// Copyright 2021 The Prometheus Authors
// Licensed under the Apache License, Version 2.0 (the "License");
// you may not use this file except in compliance with the License.
// You may obtain a copy of the License at
//
// http://www.apache.org/licenses/LICENSE-2.0
//
// Unless required by applicable law or agreed to in writing, software
// distributed under the License is distributed on an "AS IS" BASIS,
// WITHOUT WARRANTIES OR CONDITIONS OF ANY KIND, either express or implied.
// See the License for the specific language governing permissions and
// limitations under the License.

package tsdb

import (
	"context"
	"fmt"
	"io/ioutil"
	"math"
	"os"
	"time"

	"github.com/prometheus/prometheus/model/labels"
	"github.com/prometheus/prometheus/tsdb/chunkenc"
)

func Example() {
	// Create a random dir to work in.  Open() doesn't require a pre-existing dir, but
	// we want to make sure not to make a mess where we shouldn't.
	dir, err := ioutil.TempDir("", "tsdb-test")
	noErr(err)

	// Open a TSDB for reading and/or writing.
	db, err := Open(dir, nil, nil, DefaultOptions(), nil)
	noErr(err)

	// Open an appender for writing.
	app := db.Appender(context.Background())

	series := labels.FromStrings("foo", "bar")

	// Ref is 0 for the first append since we don't know the reference for the series.
<<<<<<< HEAD
	ts, v := time.Now().Unix(), 123.0
	ref, err := app.Append(0, lbls, ts, v)
	require.NoError(t, err)
	appendedSamples = append(appendedSamples, sample{ts, v, nil, nil})
=======
	ref, err := app.Append(0, series, time.Now().Unix(), 123)
	noErr(err)
>>>>>>> a64b9fe3

	// Another append for a second later.
	// Re-using the ref from above since it's the same series, makes append faster.
	time.Sleep(time.Second)
<<<<<<< HEAD
	ts, v = time.Now().Unix(), 124
	_, err = app.Append(ref, lbls, ts, v)
	require.NoError(t, err)
	appendedSamples = append(appendedSamples, sample{ts, v, nil, nil})
=======
	_, err = app.Append(ref, series, time.Now().Unix(), 124)
	noErr(err)
>>>>>>> a64b9fe3

	// Commit to storage.
	err = app.Commit()
	noErr(err)

	// In case you want to do more appends after app.Commit(),
	// you need a new appender.
	app = db.Appender(context.Background())
	// ... adding more samples.

	// Open a querier for reading.
	querier, err := db.Querier(context.Background(), math.MinInt64, math.MaxInt64)
	noErr(err)
	ss := querier.Select(false, nil, labels.MustNewMatcher(labels.MatchEqual, "foo", "bar"))

	for ss.Next() {
		series := ss.At()
		fmt.Println("series:", series.Labels().String())

		it := series.Iterator()
<<<<<<< HEAD
		for it.Next() == chunkenc.ValFloat {
			ts, v := it.At()
			fmt.Println("sample", ts, v)
			queriedSamples = append(queriedSamples, sample{ts, v, nil, nil})
=======
		for it.Next() {
			_, v := it.At() // We ignore the timestamp here, only to have a predictable output we can test against (below)
			fmt.Println("sample", v)
>>>>>>> a64b9fe3
		}

		fmt.Println("it.Err():", it.Err())
	}
	fmt.Println("ss.Err():", ss.Err())
	ws := ss.Warnings()
	if len(ws) > 0 {
		fmt.Println("warnings:", ws)
	}
	err = querier.Close()
	noErr(err)

	// Clean up any last resources when done.
	err = db.Close()
	noErr(err)
	err = os.RemoveAll(dir)
	noErr(err)

	// Output:
	// series: {foo="bar"}
	// sample 123
	// sample 124
	// it.Err(): <nil>
	// ss.Err(): <nil>
}

func noErr(err error) {
	if err != nil {
		panic(err)
	}
}<|MERGE_RESOLUTION|>--- conflicted
+++ resolved
@@ -41,28 +41,14 @@
 	series := labels.FromStrings("foo", "bar")
 
 	// Ref is 0 for the first append since we don't know the reference for the series.
-<<<<<<< HEAD
-	ts, v := time.Now().Unix(), 123.0
-	ref, err := app.Append(0, lbls, ts, v)
-	require.NoError(t, err)
-	appendedSamples = append(appendedSamples, sample{ts, v, nil, nil})
-=======
 	ref, err := app.Append(0, series, time.Now().Unix(), 123)
 	noErr(err)
->>>>>>> a64b9fe3
 
 	// Another append for a second later.
 	// Re-using the ref from above since it's the same series, makes append faster.
 	time.Sleep(time.Second)
-<<<<<<< HEAD
-	ts, v = time.Now().Unix(), 124
-	_, err = app.Append(ref, lbls, ts, v)
-	require.NoError(t, err)
-	appendedSamples = append(appendedSamples, sample{ts, v, nil, nil})
-=======
 	_, err = app.Append(ref, series, time.Now().Unix(), 124)
 	noErr(err)
->>>>>>> a64b9fe3
 
 	// Commit to storage.
 	err = app.Commit()
@@ -83,16 +69,9 @@
 		fmt.Println("series:", series.Labels().String())
 
 		it := series.Iterator()
-<<<<<<< HEAD
 		for it.Next() == chunkenc.ValFloat {
-			ts, v := it.At()
-			fmt.Println("sample", ts, v)
-			queriedSamples = append(queriedSamples, sample{ts, v, nil, nil})
-=======
-		for it.Next() {
 			_, v := it.At() // We ignore the timestamp here, only to have a predictable output we can test against (below)
 			fmt.Println("sample", v)
->>>>>>> a64b9fe3
 		}
 
 		fmt.Println("it.Err():", it.Err())
